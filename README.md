--- conflicted
+++ resolved
@@ -1,39 +1,3 @@
-<<<<<<< HEAD
-# ElMD
-The Element Movers Distance (ElMD) is a similarity measure for chemical compositions. This distance between two compositions is calculated from the minimal amount of work taken to transform one distribution of elements to another along the modified Pettifor scale. 
-
-This repository provides the reference implementations as described in our paper "[The Earth Movers Distance as a metric for the space of inorganic compositions](https://chemrxiv.org/articles/preprint/The_Earth_Mover_s_Distance_as_a_Metric_for_the_Space_of_Inorganic_Compositions/12777566)". 
-
-We recommend installation via pip
-
-`pip install ElMD`
-
-## Usage
-For simple usage initiate an object with its compositional formula
-
-`from ElMD import ElMD`
-
-`x = ElMD("CaTiO3")`
-
-Calculate the distance to a second object with the `elmd` method. 
-
-`x.elmd("SrTiO3")` 
-
-`0.2`
-
-Alternate chemical scales may be accessed via the "metric" argument, e.g.
-
-`x = ElMD("CaTiO3", metric="atomic")`
-
-`x.elmd("SrTiO3")`
-
-`3.6`
-
-## Documentation
-
-Complete documentation may be found at www.elmd.io/api
-
-=======
 # ElMD
 The Element Movers Distance (ElMD) is a similarity measure for chemical compositions. This distance between two compositions is calculated from the minimal amount of work taken to transform one distribution of elements to another along the modified Pettifor scale. 
 
@@ -69,4 +33,3 @@
 ## Documentation
 
 Complete documentation may be found at www.elmd.io/api
->>>>>>> c5bacf40
