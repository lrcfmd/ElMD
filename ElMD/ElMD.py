--- conflicted
+++ resolved
@@ -1,1733 +1,840 @@
-<<<<<<< HEAD
-'''
-The Element Movers Distance is an application of the Wasserstein metric between
-two compositional vectors
-
-Copyright (C) 2020 Cameron Hargreaves
-This file is part of The Element Movers Distance
-<https://github.com/lrcfmd/ElMD>
-
-The Element Movers Distance is free software: you can redistribute it and/or 
-modify it under the terms of the GNU General Public License as published by
-the Free Software Foundation, either version 3 of the License, or
-(at your option) any later version.
-
-The Element Movers Distance is distributed in the hope that it will be useful,
-but WITHOUT ANY WARRANTY; without even the implied warranty of
-MERCHANTABILITY or FITNESS FOR A PARTICULAR PURPOSE.  See the
-GNU General Public License for more details.
-
-You should have received a copy of the GNU General Public License
-along with dogtag.  If not, see <http://www.gnu.org/licenses/>.
-
-__author__ = "Cameron Hargreaves"
-__copyright__ = "2019, Cameron Hargreaves"
-__credits__ = ["https://github.com/Zapaan", "Loïc Séguin-C. <loicseguin@gmail.com>", "https://github.com/Bowserinator/"]
-__license__ = "GPL"
-__version__ = "1.0.0"
-__maintainer__ = "Cameron Hargreaves"
-
-'''
-
-import re
-from collections import Counter
-
-import numpy as np
-from scipy.spatial.distance import squareform
-
-def main():
-    x = ElMD("Li7La3Hf2O12", metric="atomic")
-    y = ElMD("CsPbI3", metric="atomic")
-    z = ElMD("Zr3AlN", metric="atomic")
-
-    print(x.elmd(y))
-    print(y.elmd(z))
-    print(x)
-
-    elmd = ElMD().elmd
-
-    print(elmd("Zr3AlN", "CaTiO3"))
-
-class ElMD():
-    ATOM_REGEX = '([A-Z][a-z]*)(\d*\.*\d*)'
-    OPENERS = '({['
-    CLOSERS = ')}]'
-
-    # We multiply all floats to convert to int 
-    FP_MULTIPLIER = 100000000
-
-    def __init__(self, formula="", metric="mod_petti"):
-        self.formula = ''.join(formula.split()) # Remove all whitespace
-        self.metric = metric
-        self.periodic_tab = self._get_periodic_tab() # Read in dict at end of doc
-        self.composition = self._parse_formula(self.formula)
-        self.normed_composition = self._normalise_composition(self.composition)
-        self.vector_form = self._gen_vector(self.normed_composition)
-        self.pretty_formula = self._gen_pretty(self.vector_form)
-
-    def elmd(self, comp2, comp1 = None):
-        '''
-        Calculate the minimal cost flow between two weighted vectors using the
-        network simplex method. This is overloaded to accept string or ElMD objects
-        '''
-        if comp1 == None:
-            comp1 = self.vector_form
-
-        elif isinstance(comp1, str):
-            comp1 = self._parse_formula(comp1)
-            comp1 = self._normalise_composition(comp1)
-            comp1 = self._gen_vector(comp1)
-
-        elif isinstance(comp1, ElMD):
-            comp1 = self._parse_formula(comp1.pretty_formula)
-            comp1 = self._normalise_composition(comp1)
-            comp1 = self._gen_vector(comp1)
-
-        else:
-            raise ValueError(f"Must enter a valid string. Your input was type: {type(comp1)}")
-
-        if isinstance(comp2, str):
-            comp2 = self._parse_formula(comp2)
-            comp2 = self._normalise_composition(comp2)
-            comp2 = self._gen_vector(comp2)
-
-        elif isinstance(comp2, ElMD):
-            comp2 = self._parse_formula(comp2.pretty_formula)
-            comp2 = self._normalise_composition(comp2)
-            comp2 = self._gen_vector(comp2)
-
-        else:
-            raise ValueError(f"Must enter a valid string. Your input was type: {type(comp1)}")
-
-        return self._EMD(comp1, comp2)
-
-    def _EMD(self, comp1, comp2):
-        '''
-        Convert composition vectors into flow input for the network
-        simplex algorithm
-        '''
-        source_labels = np.where(comp1 > 0)[0]
-        source_demands = comp1[source_labels]
-        sink_labels = np.where(comp2 > 0)[0]
-        sink_demands = comp2[sink_labels]
-
-        return self._network_simplex(source_labels, source_demands, sink_labels, sink_demands)
-
-    def _gen_vector(self, comp):
-        '''Create a numpy array from a composition dictionary
-        '''
-        if isinstance(comp, str):
-            comp = self._parse_formula(comp)
-            comp = self._normalise_composition(comp)
-
-        comp_labels = []
-        comp_ratios = []
-
-        for k in sorted(comp.keys()):
-            comp_labels.append(self._get_position(k))
-            comp_ratios.append(comp[k])
-
-        indices = np.array(comp_labels, dtype=np.int64)
-        ratios = np.array(comp_ratios, dtype=np.float64)
-
-        if self.metric == "atomic":
-            numeric = np.zeros(shape=119, dtype=np.float64)
-        else:
-            numeric = np.zeros(shape=103, dtype=np.float64)
-            
-        numeric[indices] = ratios
-
-        return numeric
-
-    def _gen_pretty(self, vector):
-        '''Return a normalized formula string from a composition vector
-        '''
-        inds = np.where(vector != 0.0)[0]
-        pretty_form = ""
-        lookup = {v : k for k, v in self.periodic_tab[self.metric].items()}
-
-        for i, ind in enumerate(inds):
-            if vector[ind] == 1:
-                pretty_form = pretty_form + f"{lookup[ind]}"
-            else:
-                pretty_form = pretty_form + f"{lookup[ind]}{vector[ind]:.3f}".strip('0') + ' '
-
-        return pretty_form.strip()
-
-    def _get_periodic_tab(self):
-        """ Load element lookup from the footer
-        """
-        return ElementDict
-
-    def _is_balanced(self, formula):
-        """Check if all sort of brackets come in pairs."""
-        # Very naive check, just here because you always need some input checking
-        c = Counter(formula)
-        return c['['] == c[']'] and c['{'] == c['}'] and c['('] == c[')']
-
-    def _dictify(self, tuples):
-        """Transform tuples of tuples to a dict of atoms."""
-        res = dict()
-        for atom, n in tuples:
-            try:
-                res[atom] += float(n or 1)
-            except KeyError:
-                res[atom] = float(n or 1)
-        return res
-
-    def _fuse(self, mol1, mol2, w=1):
-        """ Fuse 2 dicts representing molecules. Return a new dict. """
-        return {atom: (mol1.get(atom, 0) + mol2.get(atom, 0)) * w for atom in set(mol1) | set(mol2)}
-
-    def _parse(self, formula):
-        """
-        Return the molecule dict and length of parsed part.
-        Recurse on opening brackets to parse the subpart and
-        return on closing ones because it is the end of said subpart.
-        """
-        q = []
-        mol = {}
-        i = 0
-
-        while i < len(formula):
-            # Using a classic loop allow for manipulating the cursor
-            token = formula[i]
-
-            if token in self.CLOSERS:
-                # Check for an index for this part
-                m = re.match('\d+\.*\d*|\.\d*', formula[i+1:])
-                if m:
-                    weight = float(m.group(0))
-                    i += len(m.group(0))
-                else:
-                    weight = 1
-
-                submol = self._dictify(re.findall(self.ATOM_REGEX, ''.join(q)))
-                return self._fuse(mol, submol, weight), i
-
-            elif token in self.OPENERS:
-                submol, l = self._parse(formula[i+1:])
-                mol = self._fuse(mol, submol)
-                # skip the already read submol
-                i += l + 1
-            else:
-                q.append(token)
-
-            i += 1
-
-        # Fuse in all that's left at base level
-        return self._fuse(mol, self._dictify(re.findall(self.ATOM_REGEX, ''.join(q)))), i
-
-    def _parse_formula(self, formula):
-        """Parse the formula and return a dict with occurences of each atom."""
-        if not self._is_balanced(formula):
-            raise ValueError("Your brackets not matching in pairs ![{]$[&?)]}!]")
-
-        return self._parse(formula)[0]
-
-    def _normalise_composition(self, input_comp):
-        """ Sum up the numbers in our counter to get total atom count """
-        # check it has been processed
-        if isinstance(input_comp, str):
-            composition = self._parse_formula(input_comp)
-        elif isinstance(input_comp, dict):
-            composition = input_comp
-        else:
-            raise ValueError("Must be a valid chemical formula string input")
-        
-        els = [k for k in self.periodic_tab[self.metric].keys()]
-        composition = {k: v for k, v in composition.items() if k in els}
-        self.composition = composition
-        atom_count =  sum(composition.values(), 0.0)
-
-        for atom in composition:
-            composition[atom] /= atom_count
-
-        return composition
-
-    def _get_position(self, element):
-        """
-        Return the modified pettifor number of the element
-        """
-        try:
-            atomic_num = self.periodic_tab[self.metric][element]
-
-            return atomic_num
-        # If this fails for any reason return -1
-        except:
-
-            return -1
-
-    def _reduced_costs(self, i, costs, potentials, tails, heads, flows):
-        """Return the reduced cost of an edge i.
-        """
-        c = costs[i] - potentials[tails[i]] + potentials[heads[i]]
-
-        if flows[i] == 0:
-            return c
-        else:
-            return -c
-
-    def _find_entering_edges(self, e, f, tails, heads, costs, potentials, flows):
-        """Yield entering edges until none can be found.
-
-        Entering edges are found by combining Dantzig's rule and Bland's
-        rule. The edges are cyclically grouped into blocks of size B. Within
-        each block, Dantzig's rule is applied to find an entering edge. The
-        blocks to search is determined following Bland's rule.
-        """
-        B = np.int64(np.ceil(np.sqrt(e))) # block size
-
-        M = (e + B - 1) // B    # number of blocks needed to cover all edges
-        m = 0
-
-        while m < M:
-            # Determine the next block of edges.
-            l = f + B
-            if l <= e:
-                edge_inds = np.arange(f, l)
-            else:
-                l -= e
-                edge_inds = np.concatenate((np.arange(f, e), np.arange(l)))
-
-            f = l
-
-            # Find the first edge with the lowest reduced cost.
-            r_costs = np.empty(edge_inds.shape[0])
-
-            for y, z in np.ndenumerate(edge_inds):
-                r_costs[y] = self._reduced_costs(z, costs, potentials, tails, heads, flows)
-
-            # This takes the first occurrence which should stop cycling
-            i = edge_inds[np.argmin(r_costs)]
-            c = self._reduced_costs(i, costs, potentials, tails, heads, flows)
-
-            p = q = -1
-
-            if c >= 0:
-                m += 1
-
-            # Entering edge found.
-            else:
-                if flows[i] == 0:
-                    p = tails[i]
-                    q = heads[i]
-                else:
-                    p = heads[i]
-                    q = tails[i]
-
-                return i, p, q, f
-
-        # All edges have nonnegative reduced costs. The flow is optimal.
-        return -1, -1, -1, -1
-
-    def _find_apex(self, p, q, size, parent):
-        """Find the lowest common ancestor of nodes p and q in the spanning
-        tree.
-        """
-        size_p = size[p]
-        size_q = size[q]
-
-        while True:
-            while size_p < size_q:
-                p = parent[p]
-                size_p = size[p]
-            while size_p > size_q:
-                q = parent[q]
-                size_q = size[q]
-            if size_p == size_q:
-                if p != q:
-                    p = parent[p]
-                    size_p = size[p]
-                    q = parent[q]
-                    size_q = size[q]
-                else:
-                    return p
-
-    def _trace_path(self, p, w, edge, parent):
-        """Return the nodes and edges on the path from node p to its ancestor
-        w.
-        """
-        cycle_nodes = [p]
-        cycle_edges = []
-
-        while p != w:
-            cycle_edges.append(edge[p])
-            p = parent[p]
-            cycle_nodes.append(p)
-
-        return cycle_nodes, cycle_edges
-
-    def _find_cycle(self, i, p, q, size, edge, parent):
-        """Return the nodes and edges on the cycle containing edge i == (p, q)
-        when the latter is added to the spanning tree.
-
-        The cycle is oriented in the direction from p to q.
-        """
-        w = self._find_apex(p, q, size, parent)
-        cycle_nodes, cycle_edges = self._trace_path(p, w, edge, parent)
-        cycle_nodes = np.array(cycle_nodes[::-1])
-        cycle_edges = np.array(cycle_edges[::-1])
-
-        if cycle_edges.shape[0] < 1:
-            cycle_edges = np.concatenate((cycle_edges, np.array([i])))
-
-        elif cycle_edges[0] != i:
-            cycle_edges = np.concatenate((cycle_edges, np.array([i])))
-
-        cycle_nodes_rev, cycle_edges_rev = self._trace_path(q, w, edge, parent)
-
-        cycle_nodes = np.concatenate((cycle_nodes, np.int64(cycle_nodes_rev[:-1])))
-        cycle_edges = np.concatenate((cycle_edges, np.int64(cycle_edges_rev)))
-
-        return cycle_nodes, cycle_edges
-
-    def _residual_capacity(self, i, p, capac, flows, tails):
-        """Return the residual capacity of an edge i in the direction away
-        from its endpoint p.
-        """
-        if tails[np.int64(i)] == np.int64(p):
-            return capac[np.int64(i)] - flows[np.int64(i)]
-
-        else:
-            return flows[np.int64(i)]
-
-    def _find_leaving_edges(self, cycle_nodes, cycle_edges, capac, flows, tails, heads):
-        """Return the leaving edge in a cycle represented by cycle_nodes and
-        cycle_edges.
-        """
-        cyc_edg_rev = cycle_edges[::-1]
-        cyc_nod_rev = cycle_nodes[::-1]
-
-        res_caps = []
-        for i, edg in np.ndenumerate(cyc_edg_rev):
-            res_caps.append(self._residual_capacity(edg, cyc_nod_rev[i[0]], capac, flows, tails))
-
-        res_caps = np.array(res_caps)
-
-        j = cyc_edg_rev[np.argmin(res_caps)]
-        s = cyc_nod_rev[np.argmin(res_caps)]
-
-        t = heads[np.int64(j)] if tails[np.int64(j)] == s else tails[np.int64(j)]
-        return j, s, t
-
-    def _augment_flow(self, cycle_nodes, cycle_edges, f, tails, flows):
-        """Augment f units of flow along a cycle represented by Wn and cycle_edges.
-        """
-        for i, p in zip(cycle_edges, cycle_nodes):
-            if tails[np.int64(i)] == np.int64(p):
-                flows[np.int64(i)] += f
-            else:
-                flows[np.int64(i)] -= f
-
-    def _trace_subtree(self, p, last, next):
-        """Yield the nodes in the subtree rooted at a node p.
-        """
-        tree = []
-        tree.append(p)
-
-        l = last[p]
-        while p != l:
-            p = next[p]
-            tree.append(p)
-
-        return np.array(tree, dtype=np.int64)
-
-    def _remove_edge(self, s, t, size, prev, last, next, parent, edge):
-        """Remove an edge (s, t) where parent[t] == s from the spanning tree.
-        """
-        size_t = size[t]
-        prev_t = prev[t]
-        last_t = last[t]
-        next_last_t = next[last_t]
-        # Remove (s, t).
-        parent[t] = -2
-        edge[t] = -2
-        # Remove the subtree rooted at t from the depth-first thread.
-        next[prev_t] = next_last_t
-        prev[next_last_t] = prev_t
-        next[last_t] = t
-        prev[t] = last_t
-
-        # Update the subtree sizes and last descendants of the (old) ancestors
-        # of t.
-        while s != np.int64(-2):
-            size[s] -= size_t
-            if last[s] == last_t:
-                last[s] = prev_t
-            s = parent[s]
-
-    def _make_root(self, q, parent, size, last, prev, next, edge):
-        """
-        Make a node q the root of its containing subtree.
-        """
-        ancestors = []
-        # -2 means node is checked
-        while q != np.int64(-2):
-            ancestors.append(q)
-            q = parent[q]
-        ancestors.reverse()
-
-        ancestors_min_last = ancestors[:-1]
-        next_ancs = ancestors[1:]
-
-        for p, q in zip(ancestors_min_last, next_ancs):
-            size_p = size[p]
-            last_p = last[p]
-            prev_q = prev[q]
-            last_q = last[q]
-            next_last_q = next[last_q]
-
-            # Make p a child of q.
-            parent[p] = q
-            parent[q] = -2
-            edge[p] = edge[q]
-            edge[q] = -2
-            size[p] = size_p - size[q]
-            size[q] = size_p
-
-            # Remove the subtree rooted at q from the depth-first thread.
-            next[prev_q] = next_last_q
-            prev[next_last_q] = prev_q
-            next[last_q] = q
-            prev[q] = last_q
-
-            if last_p == last_q:
-                last[p] = prev_q
-                last_p = prev_q
-
-            # Add the remaining parts of the subtree rooted at p as a subtree
-            # of q in the depth-first thread.
-            prev[p] = last_q
-            next[last_q] = p
-            next[last_p] = q
-            prev[q] = last_p
-            last[q] = last_p
-
-    def _add_edge(self, i, p, q, next, prev, last, size, parent, edge):
-        """Add an edge (p, q) to the spanning tree where q is the root of a
-        subtree.
-        """
-        last_p = last[p]
-        next_last_p = next[last_p]
-        size_q = size[q]
-        last_q = last[q]
-        # Make q a child of p.
-        parent[q] = p
-        edge[q] = i
-        # Insert the subtree rooted at q into the depth-first thread.
-        next[last_p] = q
-        prev[q] = last_p
-        prev[next_last_p] = last_q
-        next[last_q] = next_last_p
-
-        # Update the subtree sizes and last descendants of the (new) ancestors
-        # of q.
-        while p != np.int64(-2):
-            size[p] += size_q
-            if last[p] == last_p:
-                last[p] = last_q
-            p = parent[p]
-
-    def _update_potentials(self, i, p, q, heads, potentials, costs, last, next):
-        """Update the potentials of the nodes in the subtree rooted at a node
-        q connected to its parent p by an edge i.
-        """
-        if q == heads[i]:
-            d = potentials[p] - costs[i] - potentials[q]
-        else:
-            d = potentials[p] + costs[i] - potentials[q]
-
-        tree = self._trace_subtree(q, last, next)
-        for q in tree:
-            potentials[q] += d
-
-    def _network_simplex(self, source_labels, source_demands, sink_labels, sink_demands):
-        '''
-        Strongly inspired by Loïc Séguin-C and the networkx package implementation
-
-        Copyright (C) 2010 Loïc Séguin-C. <loicseguin@gmail.com>
-        All rights reserved.
-        BSD license.
-
-        References
-        ----------
-        .. [1] Z. Kiraly, P. Kovacs.
-            Efficient implementation of minimum-cost flow algorithms.
-            Acta Universitatis Sapientiae, Informatica 4(1):67--118. 2012.
-        .. [2] R. Barr, F. Glover, D. Klingman.
-            Enhancement of spanning tree labeling procedures for network
-            optimization.
-            INFOR 17(1):16--34. 1979.
-        '''
-        # Constant used throughout for conversions from floating point to integer
-        fp_multiplier = np.array([self.FP_MULTIPLIER], dtype=np.int64)
-
-        # Using numerical ordering for indexing
-        sources = np.arange(source_labels.shape[0]).astype(np.int64)
-        sinks = np.arange(sink_labels.shape[0]).astype(np.int64) + source_labels.shape[0]
-
-        # Add one additional node for a dummy source and sink
-        nodes = np.arange(source_labels.shape[0] + sink_labels.shape[0]).astype(np.int64)
-
-        # Multiply by large number and cast to int to remove floating point
-        source_d_fp = source_demands * fp_multiplier.astype(np.int64)
-        source_d_int = source_d_fp.astype(np.int64)
-        sink_d_fp = sink_demands * fp_multiplier.astype(np.int64)
-        sink_d_int = sink_d_fp.astype(np.int64)
-
-        # FP conversion error correction
-        source_sum = np.sum(source_d_int)
-        sink_sum = np.sum(sink_d_int)
-        if  source_sum < sink_sum:
-            source_ind = np.argmax(source_d_int)
-            source_d_int[source_ind] += sink_sum - source_sum
-
-        elif sink_sum < source_sum:
-            sink_ind = np.argmax(sink_d_int)
-            sink_d_int[sink_ind] += source_sum - sink_sum
-
-        # Create demands array
-        demands = np.concatenate((-source_d_int, sink_d_int)).astype(np.int64)
-
-        # Create fully connected arcs between all sources and sinks
-        conn_tails = np.array([i for i, x in enumerate(sources) for j, y in enumerate(sinks)], dtype=np.int64)
-        conn_heads = np.array([j + sources.shape[0] for i, x in enumerate(sources) for j, y in enumerate(sinks)], dtype=np.int64)
-
-        # Add arcs to and from the dummy node
-        dummy_tails = []
-        dummy_heads = []
-
-        for node, demand in np.ndenumerate(demands):
-            if demand > 0:
-                dummy_tails.append(node[0])
-                dummy_heads.append(-1)
-            else:
-                dummy_tails.append(-1)
-                dummy_heads.append(node[0])
-
-        # Concatenate these all together
-        tails = np.concatenate((conn_tails, np.array(dummy_heads).T)).astype(np.int64)
-        heads = np.concatenate((conn_heads, np.array(dummy_heads).T)).astype(np.int64)  # edge targets
-
-        # Create costs and capacities for the arcs between nodes
-        network_costs = np.array([abs(x - y) for x in source_labels for y in sink_labels], dtype=np.int64)
-        network_capac = np.array([np.array([source_demands[i], sink_demands[j]]).min() for i, x in np.ndenumerate(sources) for j, y in np.ndenumerate(sinks)], dtype=np.float64) * fp_multiplier
-
-        # Set a suitably high integer for infinity
-        faux_inf = 3 * np.max(np.array((np.sum(network_capac.astype(np.int64)), np.sum(np.absolute(network_costs)), np.max(np.absolute(demands))), dtype=np.int64))
-
-        # Add the costs and capacities to the dummy nodes
-        costs = np.concatenate((network_costs, np.ones(nodes.shape[0]) * faux_inf)).astype(np.int64)
-        capac = np.concatenate((network_capac, np.ones(nodes.shape[0]) * fp_multiplier)).astype(np.int64)
-
-        # Construct the initial spanning tree.
-        e = conn_tails.shape[0]
-        n = nodes.shape[0]
-
-        # Initialise zero flow in the connected arcs, and full flow to the dummy
-        flows = np.concatenate((np.zeros(e), np.array([abs(d) for d in demands]))).astype(np.int64)
-
-        # General arrays for the spanning tree
-        potentials = np.array([faux_inf if d <= 0 else -faux_inf for d in demands]).T
-        parent = np.concatenate((np.ones(n) * -1, np.array([-2]))).astype(np.int64)
-        edge = np.arange(e, e+n).astype(np.int64)
-        size = np.concatenate((np.ones(n), np.array([n + 1]))).astype(np.int64)
-        next = np.concatenate((np.arange(1, n), np.array([-1, 0]))).astype(np.int64)
-        prev = np.arange(-1, n)          # previous nodes in depth-first thread
-        last = np.concatenate((np.arange(n), np.array([n - 1]))).astype(np.int64)     # last descendants in depth-first thread
-
-        ###########################################################################
-        # Main Pivot loop
-        ###########################################################################
-
-        f = 0
-
-        while True:
-            i, p, q, f =self. _find_entering_edges(e, f, tails, heads, costs, potentials, flows)
-            if p == -1: # If no entering edges then the optimal score is found
-                break
-
-            cycle_nodes, cycle_edges = self._find_cycle(i, p, q, size, edge, parent)
-            j, s, t = self._find_leaving_edges(cycle_nodes, cycle_edges, capac, flows, tails, heads)
-            self._augment_flow(cycle_nodes, cycle_edges, self._residual_capacity(j, s, capac, flows, tails), tails, flows)
-
-            if i != j:  # Do nothing more if the entering edge is the same as the
-                        # the leaving edge.
-                if parent[t] != s:
-                    # Ensure that s is the parent of t.
-                    s, t = t, s
-
-                if np.where(cycle_edges == i)[0][0] > np.where(cycle_edges == j)[0][0]:
-                    # Ensure that q is in the subtree rooted at t.
-                    p, q = q, p
-
-                self._remove_edge(s, t, size, prev, last, next, parent, edge)
-                self._make_root(q, parent, size, last, prev, next, edge)
-                self._add_edge(i, p, q, next, prev, last, size, parent, edge)
-                self._update_potentials(i, p, q, heads, potentials, costs, last, next)
-
-        flow_cost = 0
-        final_flows = flows[:e].astype(np.float64)
-        edge_costs = costs[:e].astype(np.float64)
-
-        for arc_ind, flow in np.ndenumerate(final_flows):
-            flow_cost += flow * edge_costs[arc_ind]
-
-        final = flow_cost / fp_multiplier
-
-        return final[0]
-
-    def __repr__(self):
-        return f"ElMD({self.pretty_formula})"
-
-    def __len__(self):
-        return len(self.normed_composition)
-
-    def __eq__(self, other):
-        return self.pretty_formula == other.pretty_formula
-
-ElementDict = 
-{'mendeleev': {'H': 91, 'D': 91, 'T': 91, 'He': 97, 'Li': 0, 
-'Be': 6, 'B': 71, 'C': 76, 'N': 81, 'O': 86, 
-'F': 92, 'Ne': 98, 'Na': 1, 'Mg': 7, 'Al': 72, 
-'Si': 77, 'P': 82, 'S': 87, 'Cl': 93, 'Ar': 99, 
-'K': 2, 'Ca': 8, 'Sc': 12, 'Ti': 44, 'V': 47, 
-'Cr': 50, 'Mn': 53, 'Fe': 56, 'Co': 59, 'Ni': 62, 
-'Cu': 65, 'Zn': 68, 'Ga': 73, 'Ge': 78, 'As': 83, 
-'Se': 88, 'Br': 94, 'Kr': 100, 'Rb': 3, 'Sr': 9, 
-'Y': 13, 'Zr': 45, 'Nb': 48, 'Mo': 51, 'Tc': 54, 
-'Ru': 57, 'Rh': 60, 'Pd': 63, 'Ag': 66, 'Cd': 69, 
-'In': 74, 'Sn': 79, 'Sb': 84, 'Te': 89, 'I': 95, 
-'Xe': 101, 'Cs': 4, 'Ba': 10, 'La': 14, 'Ce': 16, 
-'Pr': 17, 'Nd': 20, 'Pm': 22, 'Sm': 24, 'Eu': 26, 
-'Gd': 28, 'Tb': 30, 'Dy': 32, 'Ho': 34, 'Er': 36, 
-'Tm': 38, 'Yb': 40, 'Lu': 42, 'Hf': 46, 'Ta': 49, 
-'W': 52, 'Re': 55, 'Os': 58, 'Ir': 61, 'Pt': 64, 
-'Au': 67, 'Hg': 70, 'Tl': 75, 'Pb': 80, 'Bi': 85, 
-'Po': 90, 'At': 96, 'Rn': 102, 'Fr': 5, 'Ra': 11, 
-'Ac': 15, 'Th': 17, 'Pa': 19, 'U': 21, 'Np': 23, 
-'Pu': 25, 'Am': 27, 'Cm': 29, 'Bk': 31, 'Cf': 33, 
-'Es': 35, 'Fm': 37, 'Md': 39, 'No': 41, 'Lr': 43, 
-'Rf': 0, 'Db': 0, 'Sg': 0, 'Bh': 0, 'Hs': 0, 
-'Mt': 0, 'Ds': 0, 'Rg': 0, 'Cn': 0, 'Nh': 0, 
-'Fl': 0, 'Mc': 0, 'Lv': 0, 'Ts': 0, 'Og': 0, 
-'Uue': 0,
-91: 'H', 91: 'D', 91: 'T', 97: 'He', 0: 'Li', 
-6: 'Be', 71: 'B', 76: 'C', 81: 'N', 86: 'O', 
-92: 'F', 98: 'Ne', 1: 'Na', 7: 'Mg', 72: 'Al', 
-77: 'Si', 82: 'P', 87: 'S', 93: 'Cl', 99: 'Ar', 
-2: 'K', 8: 'Ca', 12: 'Sc', 44: 'Ti', 47: 'V', 
-50: 'Cr', 53: 'Mn', 56: 'Fe', 59: 'Co', 62: 'Ni', 
-65: 'Cu', 68: 'Zn', 73: 'Ga', 78: 'Ge', 83: 'As', 
-88: 'Se', 94: 'Br', 100: 'Kr', 3: 'Rb', 9: 'Sr', 
-13: 'Y', 45: 'Zr', 48: 'Nb', 51: 'Mo', 54: 'Tc', 
-57: 'Ru', 60: 'Rh', 63: 'Pd', 66: 'Ag', 69: 'Cd', 
-74: 'In', 79: 'Sn', 84: 'Sb', 89: 'Te', 95: 'I', 
-101: 'Xe', 4: 'Cs', 10: 'Ba', 14: 'La', 16: 'Ce', 
-17: 'Pr', 20: 'Nd', 22: 'Pm', 24: 'Sm', 26: 'Eu', 
-28: 'Gd', 30: 'Tb', 32: 'Dy', 34: 'Ho', 36: 'Er', 
-38: 'Tm', 40: 'Yb', 42: 'Lu', 46: 'Hf', 49: 'Ta', 
-52: 'W', 55: 'Re', 58: 'Os', 61: 'Ir', 64: 'Pt', 
-67: 'Au', 70: 'Hg', 75: 'Tl', 80: 'Pb', 85: 'Bi', 
-90: 'Po', 96: 'At', 102: 'Rn', 5: 'Fr', 11: 'Ra', 
-15: 'Ac', 17: 'Th', 19: 'Pa', 21: 'U', 23: 'Np', 
-25: 'Pu', 27: 'Am', 29: 'Cm', 31: 'Bk', 33: 'Cf', 
-35: 'Es', 37: 'Fm', 39: 'Md', 41: 'No', 43: 'Lr', 
-0: 'Rf', 0: 'Db', 0: 'Sg', 0: 'Bh', 0: 'Hs', 
-0: 'Mt', 0: 'Ds', 0: 'Rg', 0: 'Cn', 0: 'Nh', 
-0: 'Fl', 0: 'Mc', 0: 'Lv', 0: 'Ts', 0: 'Og', 
-0: 'Uue'},
-
-'petti': {'H': 102, 'D': 102, 'T': 102, 'He': 0, 'Li': 11, 
-'Be': 76, 'B': 85, 'C': 94, 'N': 99, 'O': 100, 
-'F': 101, 'Ne': 1, 'Na': 10, 'Mg': 72, 'Al': 79, 
-'Si': 84, 'P': 89, 'S': 93, 'Cl': 98, 'Ar': 2, 
-'K': 9, 'Ca': 15, 'Sc': 19, 'Ti': 50, 'V': 53, 
-'Cr': 56, 'Mn': 59, 'Fe': 60, 'Co': 63, 'Ni': 66, 
-'Cu': 71, 'Zn': 75, 'Ga': 80, 'Ge': 83, 'As': 88, 
-'Se': 92, 'Br': 97, 'Kr': 3, 'Rb': 8, 'Sr': 14, 
-'Y': 18, 'Zr': 48, 'Nb': 51, 'Mo': 54, 'Tc': 57, 
-'Ru': 62, 'Rh': 65, 'Pd': 68, 'Ag': 70, 'Cd': 74, 
-'In': 78, 'Sn': 82, 'Sb': 87, 'Te': 91, 'I': 96, 
-'Xe': 4, 'Cs': 7, 'Ba': 13, 'La': 32, 'Ce': 31, 
-'Pr': 30, 'Nd': 29, 'Pm': 28, 'Sm': 27, 'Eu': 17, 
-'Gd': 26, 'Tb': 25, 'Dy': 24, 'Ho': 23, 'Er': 22, 
-'Tm': 21, 'Yb': 16, 'Lu': 20, 'Hf': 49, 'Ta': 52, 
-'W': 55, 'Re': 58, 'Os': 61, 'Ir': 64, 'Pt': 67, 
-'Au': 69, 'Hg': 73, 'Tl': 77, 'Pb': 81, 'Bi': 86, 
-'Po': 90, 'At': 95, 'Rn': 5, 'Fr': 6, 'Ra': 12, 
-'Ac': 47, 'Th': 46, 'Pa': 45, 'U': 44, 'Np': 43, 
-'Pu': 42, 'Am': 41, 'Cm': 40, 'Bk': 39, 'Cf': 38, 
-'Es': 37, 'Fm': 36, 'Md': 35, 'No': 34, 'Lr': 33, 
-'Rf': 0, 'Db': 0, 'Sg': 0, 'Bh': 0, 'Hs': 0, 
-'Mt': 0, 'Ds': 0, 'Rg': 0, 'Cn': 0, 'Nh': 0, 
-'Fl': 0, 'Mc': 0, 'Lv': 0, 'Ts': 0, 'Og': 0, 
-'Uue': 0,
-102: 'H', 102: 'D', 102: 'T', 0: 'He', 11: 'Li', 
-76: 'Be', 85: 'B', 94: 'C', 99: 'N', 100: 'O', 
-101: 'F', 1: 'Ne', 10: 'Na', 72: 'Mg', 79: 'Al', 
-84: 'Si', 89: 'P', 93: 'S', 98: 'Cl', 2: 'Ar', 
-9: 'K', 15: 'Ca', 19: 'Sc', 50: 'Ti', 53: 'V', 
-56: 'Cr', 59: 'Mn', 60: 'Fe', 63: 'Co', 66: 'Ni', 
-71: 'Cu', 75: 'Zn', 80: 'Ga', 83: 'Ge', 88: 'As', 
-92: 'Se', 97: 'Br', 3: 'Kr', 8: 'Rb', 14: 'Sr', 
-18: 'Y', 48: 'Zr', 51: 'Nb', 54: 'Mo', 57: 'Tc', 
-62: 'Ru', 65: 'Rh', 68: 'Pd', 70: 'Ag', 74: 'Cd', 
-78: 'In', 82: 'Sn', 87: 'Sb', 91: 'Te', 96: 'I',
-4: 'Xe', 7: 'Cs', 13: 'Ba', 32: 'La', 31: 'Ce', 
-30: 'Pr', 29: 'Nd', 28: 'Pm', 27: 'Sm', 17: 'Eu', 
-26: 'Gd', 25: 'Tb', 24: 'Dy', 23: 'Ho', 22: 'Er', 
-21: 'Tm', 16: 'Yb', 20: 'Lu', 49: 'Hf', 52: 'Ta', 
-55: 'W', 58: 'Re', 61: 'Os', 64: 'Ir', 67: 'Pt', 
-69: 'Au', 73: 'Hg', 77: 'Tl', 81: 'Pb', 86: 'Bi', 
-90: 'Po', 95: 'At', 5: 'Rn', 6: 'Fr', 12: 'Ra', 
-47: 'Ac', 46: 'Th', 45: 'Pa', 44: 'U', 43: 'Np', 
-42: 'Pu', 41: 'Am', 40: 'Cm', 39: 'Bk', 38: 'Cf', 
-37: 'Es', 36: 'Fm', 35: 'Md', 34: 'No', 33: 'Lr', 
-0: 'Rf', 0: 'Db', 0: 'Sg', 0: 'Bh', 0: 'Hs', 
-0: 'Mt', 0: 'Ds', 0: 'Rg', 0: 'Cn', 0: 'Nh', 
-0: 'Fl', 0: 'Mc', 0: 'Lv', 0: 'Ts', 0: 'Og', 
-0: 'Uue'},
-
-'atomic': {'H': 0, 'D': 0, 'T': 0, 'He': 1, 'Li': 2, 'Be': 3, 
-'B': 4, 'C': 5, 'N': 6, 'O': 7, 'F': 8, 'Ne': 9, 
-'Na': 10, 'Mg': 11, 'Al': 12, 'Si': 13, 'P': 14, 
-'S': 15, 'Cl': 16, 'Ar': 17, 'K': 18, 'Ca': 19, 
-'Sc': 20, 'Ti': 21, 'V': 22, 'Cr': 23, 'Mn': 24, 
-'Fe': 25, 'Co': 26, 'Ni': 27, 'Cu': 28, 'Zn': 29, 
-'Ga': 30, 'Ge': 31, 'As': 32, 'Se': 33, 'Br': 34, 
-'Kr': 35, 'Rb': 36, 'Sr': 37, 'Y': 38, 'Zr': 39, 
-'Nb': 40, 'Mo': 41, 'Tc': 42, 'Ru': 43, 'Rh': 44, 
-'Pd': 45, 'Ag': 46, 'Cd': 47, 'In': 48, 'Sn': 49, 
-'Sb': 50, 'Te': 51, 'I': 52, 'Xe': 53, 'Cs': 54, 
-'Ba': 55, 'La': 56, 'Ce': 57, 'Pr': 58, 'Nd': 59, 
-'Pm': 60, 'Sm': 61, 'Eu': 62, 'Gd': 63, 'Tb': 64, 
-'Dy': 65, 'Ho': 66, 'Er': 67, 'Tm': 68, 'Yb': 69, 
-'Lu': 70, 'Hf': 71, 'Ta': 72, 'W': 73, 'Re': 74, 
-'Os': 75, 'Ir': 76, 'Pt': 77, 'Au': 78, 'Hg': 79, 
-'Tl': 80, 'Pb': 81, 'Bi': 82, 'Po': 83, 'At': 84,
-'Rn': 85, 'Fr': 86, 'Ra': 87, 'Ac': 88, 'Th': 89,
-'Pa': 90, 'U': 91, 'Np': 92, 'Pu': 93, 'Am': 94, 
-'Cm': 95, 'Bk': 96, 'Cf': 97, 'Es': 98, 'Fm': 99, 
-'Md': 100, 'No': 101, 'Lr': 102, 'Rf': 103, 'Db': 104, 
-'Sg': 105, 'Bh': 106, 'Hs': 107, 'Mt': 108, 'Ds': 109, 
-'Rg': 110, 'Cn': 111, 'Nh': 112, 'Fl': 113, 'Mc': 114, 
-'Lv': 115, 'Ts': 116, 'Og': 117, 'Uue': 118,
-0: 'H', 0: 'D', 0: 'T', 1: 'He', 2: 'Li', 3: 'Be', 
-4: 'B', 5: 'C', 6: 'N', 7: 'O', 8: 'F', 9: 'Ne', 
-10: 'Na', 11: 'Mg', 12: 'Al', 13: 'Si', 14: 'P', 
-15: 'S', 16: 'Cl', 17: 'Ar', 18: 'K', 19: 'Ca', 
-20: 'Sc', 21: 'Ti', 22: 'V', 23: 'Cr', 24: 'Mn', 
-25: 'Fe', 26: 'Co', 27: 'Ni', 28: 'Cu', 29: 'Zn', 
-30: 'Ga', 31: 'Ge', 32: 'As', 33: 'Se', 34: 'Br', 
-35: 'Kr', 36: 'Rb', 37: 'Sr', 38: 'Y', 39: 'Zr', 
-40: 'Nb', 41: 'Mo', 42: 'Tc', 43: 'Ru', 44: 'Rh', 
-45: 'Pd', 46: 'Ag', 47: 'Cd', 48: 'In', 49: 'Sn', 
-50: 'Sb', 51: 'Te', 52: 'I', 53: 'Xe', 54: 'Cs', 
-55: 'Ba', 56: 'La', 57: 'Ce', 58: 'Pr', 59: 'Nd', 
-60: 'Pm', 61: 'Sm', 62: 'Eu', 63: 'Gd', 64: 'Tb', 
-65: 'Dy', 66: 'Ho', 67: 'Er', 68: 'Tm', 69: 'Yb', 
-70: 'Lu', 71: 'Hf', 72: 'Ta', 73: 'W', 74: 'Re', 
-75: 'Os', 76: 'Ir', 77: 'Pt', 78: 'Au', 79: 'Hg', 
-80: 'Tl', 81: 'Pb', 82: 'Bi', 83: 'Po', 84: 'At', 
-85: 'Rn', 86: 'Fr', 87: 'Ra', 88: 'Ac', 89: 'Th', 
-90: 'Pa', 91: 'U', 92: 'Np', 93: 'Pu', 94: 'Am', 
-95: 'Cm', 96: 'Bk', 97: 'Cf', 98: 'Es', 99: 'Fm', 
-100: 'Md', 101: 'No', 102: 'Lr', 103: 'Rf', 104: 'Db', 
-105: 'Sg', 106: 'Bh', 107: 'Hs', 108: 'Mt', 109: 'Ds', 
-110: 'Rg', 111: 'Cn', 112: 'Nh', 113: 'Fl', 114: 'Mc', 
-115: 'Lv', 116: 'Ts', 117: 'Og', 118: 'Uue'},
-
-'mod_petti': {'D': 102, 'T': 102, 'H': 102, 102: 'H', 
-    0: 'He', 'He': 0, 11: 'Li', 'Li': 11, 76: 'Be', 
-    'Be': 76, 85: 'B', 'B': 85, 86: 'C', 'C': 86, 
-    87: 'N', 'N': 87, 96: 'O', 'O': 96, 101: 'F', 
-    'F': 101, 1: 'Ne', 'Ne': 1, 10: 'Na', 'Na': 10, 
-    72: 'Mg', 'Mg': 72, 77: 'Al', 'Al': 77, 84: 'Si', 
-    'Si': 84, 88: 'P', 'P': 88, 95: 'S', 'S': 95, 
-    100: 'Cl', 'Cl': 100, 2: 'Ar', 'Ar': 2, 9: 'K', 
-    'K': 9, 15: 'Ca', 'Ca': 15, 47: 'Sc', 'Sc': 47, 
-    50: 'Ti', 'Ti': 50, 53: 'V', 'V': 53, 54: 'Cr', 
-    'Cr': 54, 71: 'Mn', 'Mn': 71, 70: 'Fe', 'Fe': 70, 
-    69: 'Co', 'Co': 69, 68: 'Ni', 'Ni': 68, 67: 'Cu', 
-    'Cu': 67, 73: 'Zn', 'Zn': 73, 78: 'Ga', 'Ga': 78, 
-    83: 'Ge', 'Ge': 83, 89: 'As', 'As': 89, 94: 'Se', 
-    'Se': 94, 99: 'Br', 'Br': 99, 3: 'Kr', 'Kr': 3, 
-    8: 'Rb', 'Rb': 8, 14: 'Sr', 'Sr': 14, 20: 'Y', 
-    'Y': 20, 48: 'Zr', 'Zr': 48, 52: 'Nb', 'Nb': 52, 
-    55: 'Mo', 'Mo': 55, 58: 'Tc', 'Tc': 58, 60: 'Ru', 
-    'Ru': 60, 62: 'Rh', 'Rh': 62, 64: 'Pd', 'Pd': 64, 
-    66: 'Ag', 'Ag': 66, 74: 'Cd', 'Cd': 74, 79: 'In', 
-    'In': 79, 82: 'Sn', 'Sn': 82, 90: 'Sb', 'Sb': 90, 
-    93: 'Te', 'Te': 93, 98: 'I', 'I': 98, 4: 'Xe', 
-    'Xe': 4, 7: 'Cs', 'Cs': 7, 13: 'Ba', 'Ba': 13, 
-    31: 'La', 'La': 31, 30: 'Ce', 'Ce': 30, 29: 'Pr', 
-    'Pr': 29, 28: 'Nd', 'Nd': 28, 27: 'Pm', 'Pm': 27, 
-    26: 'Sm', 'Sm': 26, 16: 'Eu', 'Eu': 16, 25: 'Gd', 
-    'Gd': 25, 24: 'Tb', 'Tb': 24, 23: 'Dy', 'Dy': 23, 
-    22: 'Ho', 'Ho': 22, 21: 'Er', 'Er': 21, 19: 'Tm', 
-    'Tm': 19, 17: 'Yb', 'Yb': 17, 18: 'Lu', 'Lu': 18, 
-    49: 'Hf', 'Hf': 49, 51: 'Ta', 'Ta': 51, 56: 'W', 
-    'W': 56, 57: 'Re', 'Re': 57, 59: 'Os', 'Os': 59, 
-    61: 'Ir', 'Ir': 61, 63: 'Pt', 'Pt': 63, 65: 'Au', 
-    'Au': 65, 75: 'Hg', 'Hg': 75, 80: 'Tl', 'Tl': 80, 
-    81: 'Pb', 'Pb': 81, 91: 'Bi', 'Bi': 91, 92: 'Po', 
-    'Po': 92, 97: 'At', 'At': 97, 5: 'Rn', 'Rn': 5, 
-    6: 'Fr', 'Fr': 6, 12: 'Ra', 'Ra': 12, 32: 'Ac', 
-    'Ac': 32, 33: 'Th', 'Th': 33, 34: 'Pa', 'Pa': 34, 
-    35: 'U', 'U': 35, 36: 'Np', 'Np': 36, 37: 'Pu', 
-    'Pu': 37, 38: 'Am', 'Am': 38, 39: 'Cm', 'Cm': 39, 
-    40: 'Bk', 'Bk': 40, 41: 'Cf', 'Cf': 41, 42: 'Es', 
-    'Es': 42, 43: 'Fm', 'Fm': 43, 44: 'Md', 'Md': 44, 
-    45: 'No', 'No': 45, 46: 'Lr', 'Lr': 46, 'Rf': 0, 
-    'Db': 0, 'Sg': 0, 'Bh': 0, 'Hs': 0, 'Mt': 0, 
-    'Ds': 0, 'Rg': 0, 'Cn': 0, 'Nh': 0, 'Fl': 0, 
-    'Mc': 0, 'Lv': 0, 'Ts': 0, 'Og': 0, 'Uue': 0},
-
-}
-
-if __name__ == "__main__":
-    main()
-=======
-'''
-The Element Movers Distance is an application of the Wasserstein metric between
-two compositional vectors
-
-Copyright (C) 2020 Cameron Hargreaves
-This file is part of The Element Movers Distance
-<https://github.com/lrcfmd/ElMD>
-
-The Element Movers Distance is free software: you can redistribute it and/or 
-modify it under the terms of the GNU General Public License as published by
-the Free Software Foundation, either version 3 of the License, or
-(at your option) any later version.
-
-The Element Movers Distance is distributed in the hope that it will be useful,
-but WITHOUT ANY WARRANTY; without even the implied warranty of
-MERCHANTABILITY or FITNESS FOR A PARTICULAR PURPOSE.  See the
-GNU General Public License for more details.
-
-You should have received a copy of the GNU General Public License
-along with dogtag.  If not, see <http://www.gnu.org/licenses/>.
-
-__author__ = "Cameron Hargreaves"
-__copyright__ = "2019, Cameron Hargreaves"
-__credits__ = ["https://github.com/Zapaan", "Loïc Séguin-C. <loicseguin@gmail.com>", "https://github.com/Bowserinator/"]
-__license__ = "GPL"
-__version__ = "1.0.0"
-__maintainer__ = "Cameron Hargreaves"
-
-'''
-import json 
-import re
-import os 
-
-from collections import Counter
-from copy import deepcopy
-
-import numpy as np
-from scipy.spatial.distance import squareform
-from numba import njit
-
-def main():
-    x = ElMD("NaCl", metric="magpie_sc")
-    print(x.feature_vector)
-    print(x.elmd("LiCl"))
-    x = ElMD("Li7La3Hf2O12", metric="jarvis_sc")
-    y = ElMD("CsPbI3", metric="mod_petti")
-    z = ElMD("Zr3AlN", metric="atomic")
-
-    print(x.elmd(y))
-    print(y.elmd(x))
-    print(y.elmd(z))
-    print(x)
-    print(x.feature_vector)
-
-    elmd = ElMD().elmd
-    print("fine")
-    print(elmd("Zr3AlN", "CaTiO3"))
-
-    print(x.periodic_tab.keys())
-
-def EMD(comp1, comp2, lookup, table):
-    '''
-    A numba compiled EMD function to compare two sets of pettifor labels and
-    ratios as a ratio vector in the form (103, )
-    '''
-    
-    if type(comp1) is str:
-        source_demands = ElMD(comp1).ratio_vector
-    else:
-        source_demands = comp1
-
-    if type(comp2) is ElMD:
-        sink_demands = ElMD(comp2.formula, metric=comp1.metric).ratio_vector
-    elif type(comp2) is str:
-        sink_demands = ElMD(comp2, metric=comp1.metric).ratio_vector
-    else:
-        sink_demands = comp2
-
-    source_labels = np.array([table[lookup[i]] for i in np.where(source_demands > 0)[0]])
-    sink_labels = np.array([table[lookup[i]] for i in np.where(sink_demands > 0)[0]])
-    
-    source_demands = source_demands[np.where(source_demands > 0)[0]]
-    sink_demands = sink_demands[np.where(sink_demands > 0)[0]]
-
-    network_costs = np.array([np.linalg.norm(x - y) * 1000000 for x in source_labels for y in sink_labels], dtype=np.int64) 
-
-    return network_simplex(source_demands, sink_demands, network_costs)
-
-class ElMD():
-    ATOM_REGEX = '([A-Z][a-z]*)(\d*\.*\d*)'
-    OPENERS = '({['
-    CLOSERS = ')}]'
-
-    # As the current optimization solver only takes in ints we must multiply
-    # all floats to capture the decimal places
-    FP_MULTIPLIER = 100000000
-
-    def __init__(self, formula="", metric="magpie_sc"):
-        self.metric = metric
-        self.formula = ''.join(formula.split()) # Remove all whitespace
-        self.periodic_tab = self._get_periodic_tab()
-        self.lookup = self._gen_lookup()
-        self.composition = self._parse_formula(self.formula)
-        self.normed_composition = self._normalise_composition(self.composition)
-        self.ratio_vector = self._gen_ratio_vector()
-        self.feature_vector = self._gen_feature_vector()
-        self.pretty_formula = self._gen_pretty()
-
-    def elmd(self, comp2 = None, comp1 = None, verbose=False):
-        '''
-        Calculate the minimal cost flow between two weighted vectors using the
-        network simplex method. This is overloaded to accept a range of input
-        types.
-
-        TODO Remove some of the extra function parameters?
-        '''
-        if comp1 == None:
-            comp1 = self.ratio_vector
-
-        if isinstance(comp1, str):
-            comp1 = ElMD(comp1, metric=self.metric).ratio_vector
-
-        if isinstance(comp1, ElMD):
-            comp1 = comp1.ratio_vector
-
-        if isinstance(comp2, str):
-            comp2 = ElMD(comp2, metric=self.metric).ratio_vector
-
-        if isinstance(comp2, ElMD):
-            comp2 = ElMD(comp2.formula, metric=self.metric).ratio_vector
-
-        return EMD(comp1, comp2, self.lookup, self.periodic_tab[self.metric])
-
-    def _gen_ratio_vector(self):
-        '''
-        Create a numpy array from a composition dictionary. 
-        '''
-        comp = self.normed_composition
-        
-        if isinstance(comp, str):
-            comp = self._parse_formula(comp)
-            comp = self._normalise_composition(comp)
-
-        comp_labels = []
-        comp_ratios = []
-
-        for k in sorted(comp.keys()):
-            comp_labels.append(self._get_position(k))
-            comp_ratios.append(comp[k])
-
-        indices = np.array(comp_labels, dtype=np.int64)
-        ratios = np.array(comp_ratios, dtype=np.float64)
-
-        numeric = np.zeros(shape=len(self.periodic_tab[self.metric]), dtype=np.float64)
-        numeric[indices] = ratios
-
-        return numeric
-
-    def _gen_feature_vector(self):
-        n = int(len(self.lookup) / 2)
-
-        if type(self.periodic_tab[self.metric]["H"]) is int:
-            return self.ratio_vector
-        
-        m = len(self.periodic_tab[self.metric]["H"])
-        numeric = np.zeros(shape=(n, m), dtype=float)
-
-        els = list(self.periodic_tab[self.metric].keys())
-
-        for i, k in enumerate(self.normed_composition.keys()):
-            numeric[self.lookup[k]] = self.periodic_tab[self.metric][k]
-
-        weighted_vector = np.dot(self.ratio_vector, numeric)
-        
-        return weighted_vector / len(self.normed_composition)
-
-    def _gen_pretty(self):
-        '''
-        Return a normalized formula string from the vector format, TODO clearer
-        as a list comprehension or too long?
-        '''
-        inds = np.where(self.ratio_vector != 0.0)[0]
-        pretty_form = ""
-
-        for i, ind in enumerate(inds):
-            if self.ratio_vector[ind] == 1:
-                pretty_form = pretty_form + f"{self.lookup[ind]}"
-            else:
-                pretty_form = pretty_form + f"{self.lookup[ind]}{self.ratio_vector[ind]:.3f}".strip('0') + ' '
-
-        return pretty_form.strip()
-
-    def _get_periodic_tab(self):
-        """
-        Attempt to load periodic data from the same folder, else download
-        it from the web TODO
-        """
-        json_file_path = os.path.join(os.path.dirname(os.path.abspath(__file__)), "./ElementDict.json")
-
-        with open(json_file_path, 'r') as j:
-            ElementDict = json.loads(j.read())
-        
-        return ElementDict
-
-    def _gen_lookup(self):
-        lookup = {}
-        
-        for i, (k, v) in enumerate(self.periodic_tab[self.metric].items()):
-            lookup[k] = i
-            lookup[i] = k 
-
-        return lookup
-
-    def _is_balanced(self, formula):
-        """Check if all sort of brackets come in pairs."""
-        # Very naive check, just here because you always need some input checking
-        c = Counter(formula)
-        return c['['] == c[']'] and c['{'] == c['}'] and c['('] == c[')']
-
-    def _dictify(self, tuples):
-        """Transform tuples of tuples to a dict of atoms."""
-        res = dict()
-        for atom, n in tuples:
-            try:
-                res[atom] += float(n or 1)
-            except KeyError:
-                res[atom] = float(n or 1)
-        return res
-
-    def _fuse(self, mol1, mol2, w=1):
-        """ Fuse 2 dicts representing molecules. Return a new dict. """
-        return {atom: (mol1.get(atom, 0) + mol2.get(atom, 0)) * w for atom in set(mol1) | set(mol2)}
-
-    def _parse(self, formula):
-        """
-        Return the molecule dict and length of parsed part.
-        Recurse on opening brackets to parse the subpart and
-        return on closing ones because it is the end of said subpart.
-        """
-        q = []
-        mol = {}
-        i = 0
-
-        while i < len(formula):
-            # Using a classic loop allow for manipulating the cursor
-            token = formula[i]
-
-            if token in self.CLOSERS:
-                # Check for an index for this part
-                m = re.match('\d+\.*\d*|\.\d*', formula[i+1:])
-                if m:
-                    weight = float(m.group(0))
-                    i += len(m.group(0))
-                else:
-                    weight = 1
-
-                submol = self._dictify(re.findall(self.ATOM_REGEX, ''.join(q)))
-                return self._fuse(mol, submol, weight), i
-
-            elif token in self.OPENERS:
-                submol, l = self._parse(formula[i+1:])
-                mol = self._fuse(mol, submol)
-                # skip the already read submol
-                i += l + 1
-            else:
-                q.append(token)
-
-            i += 1
-
-        # Fuse in all that's left at base level
-        return self._fuse(mol, self._dictify(re.findall(self.ATOM_REGEX, ''.join(q)))), i
-
-    def _parse_formula(self, formula):
-        """Parse the formula and return a dict with occurences of each atom."""
-        if not self._is_balanced(formula):
-            raise ValueError("Your brackets not matching in pairs ![{]$[&?)]}!]")
-
-        return self._parse(formula)[0]
-
-    def _normalise_composition(self, input_comp):
-        """ Sum up the numbers in our counter to get total atom count """
-        composition = deepcopy(input_comp)
-        # check it has been processed
-        if isinstance(composition, str):
-            composition = self._parse_formula(composition)
-
-        atom_count =  sum(composition.values(), 0.0)
-
-        for atom in composition:
-            composition[atom] /= atom_count
-
-        return composition
-
-    def _get_atomic_num(self, element):
-        """ Return atomic number from element """
-        try:
-            np.array(self.periodic_tab[self.metric][element])
-        except Exception as e:
-            raise Exception(f"Element, {element} not found in lookup dict {self.metric}, in composition {self.formula}")
-
-    def _get_position(self, element, metric=None):
-        """
-        Return either the x, y coordinate of an elements position, or the
-        x-coordinate on the Pettifor numbering system as a 2-dimensional
-        """
-        keys = list(self.periodic_tab[self.metric].keys())
-
-        try:
-            atomic_num = keys.index(element)
-
-            return atomic_num
-        # If this fails for any reason return -1
-        except:
-
-            return -1
-
-    def _return_positions(self, composition):
-        """ Return a dictionary of associated positions for each element """
-        element_pos = {}
-
-        for element in composition:
-            element_pos[element] = self._get_position(element, metric="manhattan")
-
-        return element_pos
-
-    def __repr__(self):
-        return f"ElMD({self.pretty_formula})"
-
-    def __len__(self):
-        return len(self.normed_composition)
-
-    def __eq__(self, other):
-        return self.pretty_formula == other.pretty_formula
-
-'''
-This is an implementation of the network simplex algorithm for computing the
-minimal flow atomic similarity distance between two compounds
-
-Copyright (C) 2019  Cameron Hargreaves
-ported from networkx to numba/numpy, Copyright (C) 2010 Loïc Séguin-C.
-All rights reserved.
-BSD license.
-'''
-
-@njit()
-def reduced_cost(i, costs, potentials, tails, heads, flows):
-    """Return the reduced cost of an edge i.
-    """
-    c = costs[i] - potentials[tails[i]] + potentials[heads[i]]
-
-    if flows[i] == 0:
-        return c
-    else:
-        return -c
-
-@njit()
-def find_entering_edges(e, f, tails, heads, costs, potentials, flows):
-    """Yield entering edges until none can be found.
-    """
-    # Entering edges are found by combining Dantzig's rule and Bland's
-    # rule. The edges are cyclically grouped into blocks of size B. Within
-    # each block, Dantzig's rule is applied to find an entering edge. The
-    # blocks to search is determined following Bland's rule.
-
-    B = np.int64(np.ceil(np.sqrt(e))) # block size
-
-    M = (e + B - 1) // B    # number of blocks needed to cover all edges
-    m = 0
-
-    while m < M:
-        # Determine the next block of edges.
-        l = f + B
-        if l <= e:
-            edge_inds = np.arange(f, l)
-        else:
-            l -= e
-            edge_inds = np.concatenate((np.arange(f, e), np.arange(l)))
-
-        f = l
-
-        # Find the first edge with the lowest reduced cost.
-        r_costs = np.empty(edge_inds.shape[0])
-
-        for y, z in np.ndenumerate(edge_inds):
-            r_costs[y] = reduced_cost(z, costs, potentials, tails, heads, flows)
-
-        # This takes the first occurrence which should stop cycling
-        h = np.argmin(r_costs)
-
-        i = edge_inds[h]
-        c = reduced_cost(i, costs, potentials, tails, heads, flows)
-
-        p = q = -1
-
-        if c >= 0:
-            m += 1
-
-        # Entering edge found.
-        else:
-            if flows[i] == 0:
-                p = tails[i]
-                q = heads[i]
-            else:
-                p = heads[i]
-                q = tails[i]
-
-            return i, p, q, f
-
-    # All edges have nonnegative reduced costs. The flow is optimal.
-    return -1, -1, -1, -1
-
-@njit()
-def find_apex(p, q, size, parent):
-    """Find the lowest common ancestor of nodes p and q in the spanning
-    tree.
-    """
-    size_p = size[p]
-    size_q = size[q]
-
-    while True:
-        while size_p < size_q:
-            p = parent[p]
-            size_p = size[p]
-        while size_p > size_q:
-            q = parent[q]
-            size_q = size[q]
-        if size_p == size_q:
-            if p != q:
-                p = parent[p]
-                size_p = size[p]
-                q = parent[q]
-                size_q = size[q]
-            else:
-                return p
-
-@njit()
-def trace_path(p, w, edge, parent):
-    """Return the nodes and edges on the path from node p to its ancestor
-    w.
-    """
-    cycle_nodes = [p]
-    cycle_edges = []
-
-    while p != w:
-        cycle_edges.append(edge[p])
-        p = parent[p]
-        cycle_nodes.append(p)
-
-    return cycle_nodes, cycle_edges
-
-@njit()
-def find_cycle(i, p, q, size, edge, parent):
-    """Return the nodes and edges on the cycle containing edge i == (p, q)
-    when the latter is added to the spanning tree.
-
-    The cycle is oriented in the direction from p to q.
-    """
-    w = find_apex(p, q, size, parent)
-    cycle_nodes, cycle_edges = trace_path(p, w, edge, parent)
-    cycle_nodes = np.array(cycle_nodes[::-1])
-    cycle_edges = np.array(cycle_edges[::-1])
-
-    if cycle_edges.shape[0] < 1:
-        cycle_edges = np.concatenate((cycle_edges, np.array([i])))
-
-    elif cycle_edges[0] != i:
-        cycle_edges = np.concatenate((cycle_edges, np.array([i])))
-
-    cycle_nodes_rev, cycle_edges_rev = trace_path(q, w, edge, parent)
-
-    cycle_nodes = np.concatenate((cycle_nodes, np.int64(cycle_nodes_rev[:-1])))
-    cycle_edges = np.concatenate((cycle_edges, np.int64(cycle_edges_rev)))
-
-    return cycle_nodes, cycle_edges
-
-@njit()
-def residual_capacity(i, p, capac, flows, tails):
-    """Return the residual capacity of an edge i in the direction away
-    from its endpoint p.
-    """
-    if tails[np.int64(i)] == np.int64(p):
-        return capac[np.int64(i)] - flows[np.int64(i)]
-
-    else:
-        return flows[np.int64(i)]
-
-@njit()
-def find_leaving_edge(cycle_nodes, cycle_edges, capac, flows, tails, heads):
-    """Return the leaving edge in a cycle represented by cycle_nodes and
-    cycle_edges.
-    """
-    cyc_edg_rev = np.flip(cycle_edges)
-    cyc_nod_rev = np.flip(cycle_nodes)
-
-    res_caps = []
-    i = 0
-    for edg in cyc_edg_rev:
-        res_caps.append(residual_capacity(edg, cyc_nod_rev[i], capac, flows, tails))
-        i += 1
-
-    res_caps = np.array(res_caps)
-
-    j = cyc_edg_rev[np.argmin(res_caps)]
-    s = cyc_nod_rev[np.argmin(res_caps)]
-
-    t = heads[np.int64(j)] if tails[np.int64(j)] == s else tails[np.int64(j)]
-    return j, s, t
-
-@njit()
-def augment_flow(cycle_nodes, cycle_edges, f, tails, flows):
-    """Augment f units of flow along a cycle represented by Wn and cycle_edges.
-    """
-    for i, p in zip(cycle_edges, cycle_nodes):
-        if tails[int(i)] == np.int64(p):
-            flows[int(i)] += f
-        else:
-            flows[int(i)] -= f
-
-@njit()
-def trace_subtree(p, last, next):
-    """Yield the nodes in the subtree rooted at a node p.
-    """
-    tree = []
-    tree.append(p)
-
-    l = last[p]
-    while p != l:
-        p = next[p]
-        tree.append(p)
-
-    return np.array(tree, dtype=np.int64)
-
-@njit()
-def remove_edge(s, t, size, prev, last, next, parent, edge):
-    """Remove an edge (s, t) where parent[t] == s from the spanning tree.
-    """
-    size_t = size[t]
-    prev_t = prev[t]
-    last_t = last[t]
-    next_last_t = next[last_t]
-    # Remove (s, t).
-    parent[t] = -2
-    edge[t] = -2
-    # Remove the subtree rooted at t from the depth-first thread.
-    next[prev_t] = next_last_t
-    prev[next_last_t] = prev_t
-    next[last_t] = t
-    prev[t] = last_t
-
-    # Update the subtree sizes and last descendants of the (old) ancestors
-    # of t.
-    while s != np.int64(-2):
-        size[s] -= size_t
-        if last[s] == last_t:
-            last[s] = prev_t
-        s = parent[s]
-
-@njit()
-def make_root(q, parent, size, last, prev, next, edge):
-    """
-    Make a node q the root of its containing subtree.
-    """
-    ancestors = []
-    # -2 means node is checked
-    while q != np.int64(-2):
-        ancestors.append(q)
-        q = parent[q]
-    ancestors.reverse()
-
-    ancestors_min_last = ancestors[:-1]
-    next_ancs = ancestors[1:]
-
-    for p, q in zip(ancestors_min_last, next_ancs):
-        size_p = size[p]
-        last_p = last[p]
-        prev_q = prev[q]
-        last_q = last[q]
-        next_last_q = next[last_q]
-
-        # Make p a child of q.
-        parent[p] = q
-        parent[q] = -2
-        edge[p] = edge[q]
-        edge[q] = -2
-        size[p] = size_p - size[q]
-        size[q] = size_p
-
-        # Remove the subtree rooted at q from the depth-first thread.
-        next[prev_q] = next_last_q
-        prev[next_last_q] = prev_q
-        next[last_q] = q
-        prev[q] = last_q
-
-        if last_p == last_q:
-            last[p] = prev_q
-            last_p = prev_q
-
-        # Add the remaining parts of the subtree rooted at p as a subtree
-        # of q in the depth-first thread.
-        prev[p] = last_q
-        next[last_q] = p
-        next[last_p] = q
-        prev[q] = last_p
-        last[q] = last_p
-
-@njit()
-def add_edge(i, p, q, next, prev, last, size, parent, edge):
-    """Add an edge (p, q) to the spanning tree where q is the root of a
-    subtree.
-    """
-    last_p = last[p]
-    next_last_p = next[last_p]
-    size_q = size[q]
-    last_q = last[q]
-    # Make q a child of p.
-    parent[q] = p
-    edge[q] = i
-    # Insert the subtree rooted at q into the depth-first thread.
-    next[last_p] = q
-    prev[q] = last_p
-    prev[next_last_p] = last_q
-    next[last_q] = next_last_p
-
-    # Update the subtree sizes and last descendants of the (new) ancestors
-    # of q.
-    while p != np.int64(-2):
-        size[p] += size_q
-        if last[p] == last_p:
-            last[p] = last_q
-        p = parent[p]
-
-@njit()
-def update_potentials(i, p, q, heads, potentials, costs, last, next):
-    """Update the potentials of the nodes in the subtree rooted at a node
-    q connected to its parent p by an edge i.
-    """
-    if q == heads[i]:
-        d = potentials[p] - costs[i] - potentials[q]
-    else:
-        d = potentials[p] + costs[i] - potentials[q]
-
-    tree = trace_subtree(q, last, next)
-    for q in tree:
-        potentials[q] += d
-
-@njit()
-def network_simplex(source_demands, sink_demands, network_costs):
-    '''
-    This is a port of the network simplex algorithm implented by Loïc Séguin-C
-    for the networkx package to allow acceleration via the numba package
-
-    Copyright (C) 2010 Loïc Séguin-C. <loicseguin@gmail.com>
-    All rights reserved.
-    BSD license.
-
-    References
-    ----------
-    .. [1] Z. Kiraly, P. Kovacs.
-           Efficient implementation of minimum-cost flow algorithms.
-           Acta Universitatis Sapientiae, Informatica 4(1):67--118. 2012.
-    .. [2] R. Barr, F. Glover, D. Klingman.
-           Enhancement of spanning tree labeling procedures for network
-           optimization.
-           INFOR 17(1):16--34. 1979.
-    '''
-    # Constant used throughout for conversions from floating point to integer
-    fp_multiplier = np.array([1000000], dtype=np.int64)
-
-    # Using numerical ordering is nice for indexing
-    sources = np.arange(source_demands.shape[0]).astype(np.int64)
-    sinks = np.arange(sink_demands.shape[0]).astype(np.int64) + source_demands.shape[0]
-
-    # Add one additional node for a dummy source and sink
-    nodes = np.arange(source_demands.shape[0] + sink_demands.shape[0]).astype(np.int64)
-
-    # Multiply by a large number and cast to int to remove floating points
-    source_d_fp = source_demands * fp_multiplier.astype(np.int64)
-    source_d_int = source_d_fp.astype(np.int64)
-    sink_d_fp = sink_demands * fp_multiplier.astype(np.int64)
-    sink_d_int = sink_d_fp.astype(np.int64)
-
-    # FP conversion error correction
-    source_sum = np.sum(source_d_int)
-    sink_sum = np.sum(sink_d_int)
-    if  source_sum < sink_sum:
-        source_ind = np.argmax(source_d_int)
-        source_d_int[source_ind] += sink_sum - source_sum
-
-    elif sink_sum < source_sum:
-        sink_ind = np.argmax(sink_d_int)
-        sink_d_int[sink_ind] += source_sum - sink_sum
-
-    # Create demands array
-    demands = np.concatenate((-source_d_int, sink_d_int)).astype(np.int64)
-
-    # Create fully connected arcs between all sources and sinks
-    conn_tails = np.array([i for i, x in enumerate(sources) for j, y in enumerate(sinks)], dtype=np.int64)
-    conn_heads = np.array([j + sources.shape[0] for i, x in enumerate(sources) for j, y in enumerate(sinks)], dtype=np.int64)
-
-    # Add arcs to and from the dummy node
-    dummy_tails = []
-    dummy_heads = []
-
-    for node, demand in np.ndenumerate(demands):
-        if demand > 0:
-            dummy_tails.append(node[0])
-            dummy_heads.append(-1)
-        else:
-            dummy_tails.append(-1)
-            dummy_heads.append(node[0])
-
-    # Concatenate these all together
-    tails = np.concatenate((conn_tails, np.array(dummy_heads).T)).astype(np.int64)
-    heads = np.concatenate((conn_heads, np.array(dummy_heads).T)).astype(np.int64)  # edge targets
-
-    # Create costs and capacities for the arcs between nodes
-    network_capac = np.array([np.array([source_demands[i], sink_demands[j]]).min() for i, x in np.ndenumerate(sources) for j, y in np.ndenumerate(sinks)], dtype=np.float64) * fp_multiplier
-
-    # TODO finish
-    # If there is only one node on either side we can return capacity and costs
-    # if sources.shape[0] == 1 or sinks.shape[0] == 1:
-    #     tot_costs = np.array([cost * network_capac[i_ret] for i_ret, cost in np.ndenumerate(network_costs)], dtype=np.float64)
-    #     return np.float64(np.sum(tot_costs))
-
-    # inf_arr = (np.sum(network_capac.astype(np.int64)), np.sum(np.absolute(network_costs)), np.max(np.absolute(demands)))
-
-    # Set a suitably high integer for infinity
-    faux_inf = 3 * np.max(np.array((np.sum(network_capac.astype(np.int64)), np.sum(np.absolute(network_costs)), np.max(np.absolute(demands))), dtype=np.int64))
-
-    # Add the costs and capacities to the dummy nodes
-    costs = np.concatenate((network_costs, np.ones(nodes.shape[0]) * faux_inf)).astype(np.int64)
-    capac = np.concatenate((network_capac, np.ones(nodes.shape[0]) * fp_multiplier)).astype(np.int64)
-
-    # Construct the initial spanning tree.
-    e = conn_tails.shape[0]
-    n = nodes.shape[0]
-
-    # Initialise zero flow in the connected arcs, and full flow to the dummy
-    flows = np.concatenate((np.zeros(e), np.array([abs(d) for d in demands]))).astype(np.int64)
-
-    # General arrays for the spanning tree
-    potentials = np.array([faux_inf if d <= 0 else -faux_inf for d in demands]).T
-    parent = np.concatenate((np.ones(n) * -1, np.array([-2]))).astype(np.int64)
-    edge = np.arange(e, e+n).astype(np.int64)
-    size = np.concatenate((np.ones(n), np.array([n + 1]))).astype(np.int64)
-    next = np.concatenate((np.arange(1, n), np.array([-1, 0]))).astype(np.int64)
-    prev = np.arange(-1, n)          # previous nodes in depth-first thread
-    last = np.concatenate((np.arange(n), np.array([n - 1]))).astype(np.int64)     # last descendants in depth-first thread
-
-    ###########################################################################
-    # Main Pivot loop
-    ###########################################################################
-
-    f = 0
-
-    while True:
-        i, p, q, f = find_entering_edges(e, f, tails, heads, costs, potentials, flows)
-        if p == -1: # If no entering edges then the optimal score is found
-            break
-
-        cycle_nodes, cycle_edges = find_cycle(i, p, q, size, edge, parent)
-        j, s, t = find_leaving_edge(cycle_nodes, cycle_edges, capac, flows, tails, heads)
-        augment_flow(cycle_nodes, cycle_edges, residual_capacity(j, s, capac, flows, tails), tails, flows)
-
-        if i != j:  # Do nothing more if the entering edge is the same as the
-                    # the leaving edge.
-            if parent[t] != s:
-                # Ensure that s is the parent of t.
-                s, t = t, s
-
-            if np.where(cycle_edges == i)[0][0] > np.where(cycle_edges == j)[0][0]:
-                # Ensure that q is in the subtree rooted at t.
-                p, q = q, p
-
-            remove_edge(s, t, size, prev, last, next, parent, edge)
-            make_root(q, parent, size, last, prev, next, edge)
-            add_edge(i, p, q, next, prev, last, size, parent, edge)
-            update_potentials(i, p, q, heads, potentials, costs, last, next)
-
-    flow_cost = 0
-    final_flows = flows[:e].astype(np.float64)
-    edge_costs = costs[:e].astype(np.float64)
-
-    # dot product is returning wrong values for some reason...
-    for arc_ind, flow in np.ndenumerate(final_flows):
-        flow_cost += flow * edge_costs[arc_ind]
-
-    final = flow_cost / fp_multiplier 
-    final = final / fp_multiplier 
-
-    return final[0]
-
-mod_petti_lookup = {"D": 102, "T": 102, "H": 102, 102: "H", 
-         0: "He", "He": 0, 11: "Li", "Li": 11, 76: "Be", 
-         "Be": 76, 85: "B", "B": 85, 86: "C", "C": 86, 
-         87: "N", "N": 87, 96: "O", "O": 96, 101: "F", 
-         "F": 101, 1: "Ne", "Ne": 1, 10: "Na", "Na": 10, 
-         72: "Mg", "Mg": 72, 77: "Al", "Al": 77, 84: "Si", 
-         "Si": 84, 88: "P", "P": 88, 95: "S", "S": 95, 
-         100: "Cl", "Cl": 100, 2: "Ar", "Ar": 2, 9: "K", 
-         "K": 9, 15: "Ca", "Ca": 15, 47: "Sc", "Sc": 47, 
-         50: "Ti", "Ti": 50, 53: "V", "V": 53, 54: "Cr", 
-         "Cr": 54, 71: "Mn", "Mn": 71, 70: "Fe", "Fe": 70, 
-         69: "Co", "Co": 69, 68: "Ni", "Ni": 68, 67: "Cu", 
-         "Cu": 67, 73: "Zn", "Zn": 73, 78: "Ga", "Ga": 78, 
-         83: "Ge", "Ge": 83, 89: "As", "As": 89, 94: "Se", 
-         "Se": 94, 99: "Br", "Br": 99, 3: "Kr", "Kr": 3, 
-         8: "Rb", "Rb": 8, 14: "Sr", "Sr": 14, 20: "Y", 
-         "Y": 20, 48: "Zr", "Zr": 48, 52: "Nb", "Nb": 52, 
-         55: "Mo", "Mo": 55, 58: "Tc", "Tc": 58, 60: "Ru", 
-         "Ru": 60, 62: "Rh", "Rh": 62, 64: "Pd", "Pd": 64, 
-         66: "Ag", "Ag": 66, 74: "Cd", "Cd": 74, 79: "In", 
-         "In": 79, 82: "Sn", "Sn": 82, 90: "Sb", "Sb": 90, 
-         93: "Te", "Te": 93, 98: "I", "I": 98, 4: "Xe", 
-         "Xe": 4, 7: "Cs", "Cs": 7, 13: "Ba", "Ba": 13, 
-         31: "La", "La": 31, 30: "Ce", "Ce": 30, 29: "Pr", 
-         "Pr": 29, 28: "Nd", "Nd": 28, 27: "Pm", "Pm": 27, 
-         26: "Sm", "Sm": 26, 16: "Eu", "Eu": 16, 25: "Gd", 
-         "Gd": 25, 24: "Tb", "Tb": 24, 23: "Dy", "Dy": 23, 
-         22: "Ho", "Ho": 22, 21: "Er", "Er": 21, 19: "Tm", 
-         "Tm": 19, 17: "Yb", "Yb": 17, 18: "Lu", "Lu": 18, 
-         49: "Hf", "Hf": 49, 51: "Ta", "Ta": 51, 56: "W", 
-         "W": 56, 57: "Re", "Re": 57, 59: "Os", "Os": 59, 
-         61: "Ir", "Ir": 61, 63: "Pt", "Pt": 63, 65: "Au", 
-         "Au": 65, 75: "Hg", "Hg": 75, 80: "Tl", "Tl": 80, 
-         81: "Pb", "Pb": 81, 91: "Bi", "Bi": 91, 92: "Po", 
-         "Po": 92, 97: "At", "At": 97, 5: "Rn", "Rn": 5, 
-         6: "Fr", "Fr": 6, 12: "Ra", "Ra": 12, 32: "Ac", 
-         "Ac": 32, 33: "Th", "Th": 33, 34: "Pa", "Pa": 34, 
-         35: "U", "U": 35, 36: "Np", "Np": 36, 37: "Pu", 
-         "Pu": 37, 38: "Am", "Am": 38, 39: "Cm", "Cm": 39, 
-         40: "Bk", "Bk": 40, 41: "Cf", "Cf": 41, 42: "Es", 
-         "Es": 42, 43: "Fm", "Fm": 43, 44: "Md", "Md": 44, 
-         45: "No", "No": 45, 46: "Lr", "Lr": 46, "Rf": 0, 
-         "Db": 0, "Sg": 0, "Bh": 0, "Hs": 0, "Mt": 0, 
-         "Ds": 0, "Rg": 0, "Cn": 0, "Nh": 0, "Fl": 0, 
-         "Mc": 0, "Lv": 0, "Ts": 0, "Og": 0, "Uue": 0}
-
-if __name__ == "__main__":
-    main()
->>>>>>> 67f5cec7
+'''
+The Element Movers Distance is an application of the Wasserstein metric between
+two compositional vectors
+
+Copyright (C) 2020 Cameron Hargreaves
+This file is part of The Element Movers Distance
+<https://github.com/lrcfmd/ElMD>
+
+The Element Movers Distance is free software: you can redistribute it and/or 
+modify it under the terms of the GNU General Public License as published by
+the Free Software Foundation, either version 3 of the License, or
+(at your option) any later version.
+
+The Element Movers Distance is distributed in the hope that it will be useful,
+but WITHOUT ANY WARRANTY; without even the implied warranty of
+MERCHANTABILITY or FITNESS FOR A PARTICULAR PURPOSE.  See the
+GNU General Public License for more details.
+
+You should have received a copy of the GNU General Public License
+along with dogtag.  If not, see <http://www.gnu.org/licenses/>.
+
+__author__ = "Cameron Hargreaves"
+__copyright__ = "2019, Cameron Hargreaves"
+__credits__ = ["https://github.com/Zapaan", "Loïc Séguin-C. <loicseguin@gmail.com>", "https://github.com/Bowserinator/"]
+__license__ = "GPL"
+__version__ = "1.0.0"
+__maintainer__ = "Cameron Hargreaves"
+
+'''
+import json 
+import re
+import os 
+
+from collections import Counter
+from copy import deepcopy
+
+import numpy as np
+from scipy.spatial.distance import squareform
+from numba import njit
+
+def main():
+    x = ElMD("NaCl", metric="magpie_sc")
+    print(x.feature_vector)
+    print(x.elmd("LiCl"))
+    x = ElMD("Li7La3Hf2O12", metric="jarvis_sc")
+    y = ElMD("CsPbI3", metric="mod_petti")
+    z = ElMD("Zr3AlN", metric="atomic")
+
+    print(x.elmd(y))
+    print(y.elmd(x))
+    print(y.elmd(z))
+    print(x)
+    print(x.feature_vector)
+
+    elmd = ElMD().elmd
+    print("fine")
+    print(elmd("Zr3AlN", "CaTiO3"))
+
+    print(x.periodic_tab.keys())
+
+def EMD(comp1, comp2, lookup, table):
+    '''
+    A numba compiled EMD function to compare two sets of pettifor labels and
+    ratios as a ratio vector in the form (103, )
+    '''
+    
+    if type(comp1) is str:
+        source_demands = ElMD(comp1).ratio_vector
+    else:
+        source_demands = comp1
+
+    if type(comp2) is ElMD:
+        sink_demands = ElMD(comp2.formula, metric=comp1.metric).ratio_vector
+    elif type(comp2) is str:
+        sink_demands = ElMD(comp2, metric=comp1.metric).ratio_vector
+    else:
+        sink_demands = comp2
+
+    source_labels = np.array([table[lookup[i]] for i in np.where(source_demands > 0)[0]])
+    sink_labels = np.array([table[lookup[i]] for i in np.where(sink_demands > 0)[0]])
+    
+    source_demands = source_demands[np.where(source_demands > 0)[0]]
+    sink_demands = sink_demands[np.where(sink_demands > 0)[0]]
+
+    network_costs = np.array([np.linalg.norm(x - y) * 1000000 for x in source_labels for y in sink_labels], dtype=np.int64) 
+
+    return network_simplex(source_demands, sink_demands, network_costs)
+
+class ElMD():
+    ATOM_REGEX = '([A-Z][a-z]*)(\d*\.*\d*)'
+    OPENERS = '({['
+    CLOSERS = ')}]'
+
+    # As the current optimization solver only takes in ints we must multiply
+    # all floats to capture the decimal places
+    FP_MULTIPLIER = 100000000
+
+    def __init__(self, formula="", metric="magpie_sc"):
+        self.metric = metric
+        self.formula = ''.join(formula.split()) # Remove all whitespace
+        self.periodic_tab = self._get_periodic_tab()
+        self.lookup = self._gen_lookup()
+        self.composition = self._parse_formula(self.formula)
+        self.normed_composition = self._normalise_composition(self.composition)
+        self.ratio_vector = self._gen_ratio_vector()
+        self.feature_vector = self._gen_feature_vector()
+        self.pretty_formula = self._gen_pretty()
+
+    def elmd(self, comp2 = None, comp1 = None, verbose=False):
+        '''
+        Calculate the minimal cost flow between two weighted vectors using the
+        network simplex method. This is overloaded to accept a range of input
+        types.
+
+        TODO Remove some of the extra function parameters?
+        '''
+        if comp1 == None:
+            comp1 = self.ratio_vector
+
+        if isinstance(comp1, str):
+            comp1 = ElMD(comp1, metric=self.metric).ratio_vector
+
+        if isinstance(comp1, ElMD):
+            comp1 = comp1.ratio_vector
+
+        if isinstance(comp2, str):
+            comp2 = ElMD(comp2, metric=self.metric).ratio_vector
+
+        if isinstance(comp2, ElMD):
+            comp2 = ElMD(comp2.formula, metric=self.metric).ratio_vector
+
+        return EMD(comp1, comp2, self.lookup, self.periodic_tab[self.metric])
+
+    def _gen_ratio_vector(self):
+        '''
+        Create a numpy array from a composition dictionary. 
+        '''
+        comp = self.normed_composition
+        
+        if isinstance(comp, str):
+            comp = self._parse_formula(comp)
+            comp = self._normalise_composition(comp)
+
+        comp_labels = []
+        comp_ratios = []
+
+        for k in sorted(comp.keys()):
+            comp_labels.append(self._get_position(k))
+            comp_ratios.append(comp[k])
+
+        indices = np.array(comp_labels, dtype=np.int64)
+        ratios = np.array(comp_ratios, dtype=np.float64)
+
+        numeric = np.zeros(shape=len(self.periodic_tab[self.metric]), dtype=np.float64)
+        numeric[indices] = ratios
+
+        return numeric
+
+    def _gen_feature_vector(self):
+        n = int(len(self.lookup) / 2)
+
+        if type(self.periodic_tab[self.metric]["H"]) is int:
+            return self.ratio_vector
+        
+        m = len(self.periodic_tab[self.metric]["H"])
+        numeric = np.zeros(shape=(n, m), dtype=float)
+
+        els = list(self.periodic_tab[self.metric].keys())
+
+        for i, k in enumerate(self.normed_composition.keys()):
+            numeric[self.lookup[k]] = self.periodic_tab[self.metric][k]
+
+        weighted_vector = np.dot(self.ratio_vector, numeric)
+        
+        return weighted_vector / len(self.normed_composition)
+
+    def _gen_pretty(self):
+        '''
+        Return a normalized formula string from the vector format, TODO clearer
+        as a list comprehension or too long?
+        '''
+        inds = np.where(self.ratio_vector != 0.0)[0]
+        pretty_form = ""
+
+        for i, ind in enumerate(inds):
+            if self.ratio_vector[ind] == 1:
+                pretty_form = pretty_form + f"{self.lookup[ind]}"
+            else:
+                pretty_form = pretty_form + f"{self.lookup[ind]}{self.ratio_vector[ind]:.3f}".strip('0') + ' '
+
+        return pretty_form.strip()
+
+    def _get_periodic_tab(self):
+        """
+        Attempt to load periodic data from the same folder, else download
+        it from the web TODO
+        """
+        json_file_path = os.path.join(os.path.dirname(os.path.abspath(__file__)), "./ElementDict.json")
+
+        with open(json_file_path, 'r') as j:
+            ElementDict = json.loads(j.read())
+        
+        return ElementDict
+
+    def _gen_lookup(self):
+        lookup = {}
+        
+        for i, (k, v) in enumerate(self.periodic_tab[self.metric].items()):
+            lookup[k] = i
+            lookup[i] = k 
+
+        return lookup
+
+    def _is_balanced(self, formula):
+        """Check if all sort of brackets come in pairs."""
+        # Very naive check, just here because you always need some input checking
+        c = Counter(formula)
+        return c['['] == c[']'] and c['{'] == c['}'] and c['('] == c[')']
+
+    def _dictify(self, tuples):
+        """Transform tuples of tuples to a dict of atoms."""
+        res = dict()
+        for atom, n in tuples:
+            try:
+                res[atom] += float(n or 1)
+            except KeyError:
+                res[atom] = float(n or 1)
+        return res
+
+    def _fuse(self, mol1, mol2, w=1):
+        """ Fuse 2 dicts representing molecules. Return a new dict. """
+        return {atom: (mol1.get(atom, 0) + mol2.get(atom, 0)) * w for atom in set(mol1) | set(mol2)}
+
+    def _parse(self, formula):
+        """
+        Return the molecule dict and length of parsed part.
+        Recurse on opening brackets to parse the subpart and
+        return on closing ones because it is the end of said subpart.
+        """
+        q = []
+        mol = {}
+        i = 0
+
+        while i < len(formula):
+            # Using a classic loop allow for manipulating the cursor
+            token = formula[i]
+
+            if token in self.CLOSERS:
+                # Check for an index for this part
+                m = re.match('\d+\.*\d*|\.\d*', formula[i+1:])
+                if m:
+                    weight = float(m.group(0))
+                    i += len(m.group(0))
+                else:
+                    weight = 1
+
+                submol = self._dictify(re.findall(self.ATOM_REGEX, ''.join(q)))
+                return self._fuse(mol, submol, weight), i
+
+            elif token in self.OPENERS:
+                submol, l = self._parse(formula[i+1:])
+                mol = self._fuse(mol, submol)
+                # skip the already read submol
+                i += l + 1
+            else:
+                q.append(token)
+
+            i += 1
+
+        # Fuse in all that's left at base level
+        return self._fuse(mol, self._dictify(re.findall(self.ATOM_REGEX, ''.join(q)))), i
+
+    def _parse_formula(self, formula):
+        """Parse the formula and return a dict with occurences of each atom."""
+        if not self._is_balanced(formula):
+            raise ValueError("Your brackets not matching in pairs ![{]$[&?)]}!]")
+
+        return self._parse(formula)[0]
+
+    def _normalise_composition(self, input_comp):
+        """ Sum up the numbers in our counter to get total atom count """
+        composition = deepcopy(input_comp)
+        # check it has been processed
+        if isinstance(composition, str):
+            composition = self._parse_formula(composition)
+
+        atom_count =  sum(composition.values(), 0.0)
+
+        for atom in composition:
+            composition[atom] /= atom_count
+
+        return composition
+
+    def _get_atomic_num(self, element):
+        """ Return atomic number from element """
+        try:
+            np.array(self.periodic_tab[self.metric][element])
+        except Exception as e:
+            raise Exception(f"Element, {element} not found in lookup dict {self.metric}, in composition {self.formula}")
+
+    def _get_position(self, element, metric=None):
+        """
+        Return either the x, y coordinate of an elements position, or the
+        x-coordinate on the Pettifor numbering system as a 2-dimensional
+        """
+        keys = list(self.periodic_tab[self.metric].keys())
+
+        try:
+            atomic_num = keys.index(element)
+
+            return atomic_num
+        # If this fails for any reason return -1
+        except:
+
+            return -1
+
+    def _return_positions(self, composition):
+        """ Return a dictionary of associated positions for each element """
+        element_pos = {}
+
+        for element in composition:
+            element_pos[element] = self._get_position(element, metric="manhattan")
+
+        return element_pos
+
+    def __repr__(self):
+        return f"ElMD({self.pretty_formula})"
+
+    def __len__(self):
+        return len(self.normed_composition)
+
+    def __eq__(self, other):
+        return self.pretty_formula == other.pretty_formula
+
+'''
+This is an implementation of the network simplex algorithm for computing the
+minimal flow atomic similarity distance between two compounds
+
+Copyright (C) 2019  Cameron Hargreaves
+ported from networkx to numba/numpy, Copyright (C) 2010 Loïc Séguin-C.
+All rights reserved.
+BSD license.
+'''
+
+@njit()
+def reduced_cost(i, costs, potentials, tails, heads, flows):
+    """Return the reduced cost of an edge i.
+    """
+    c = costs[i] - potentials[tails[i]] + potentials[heads[i]]
+
+    if flows[i] == 0:
+        return c
+    else:
+        return -c
+
+@njit()
+def find_entering_edges(e, f, tails, heads, costs, potentials, flows):
+    """Yield entering edges until none can be found.
+    """
+    # Entering edges are found by combining Dantzig's rule and Bland's
+    # rule. The edges are cyclically grouped into blocks of size B. Within
+    # each block, Dantzig's rule is applied to find an entering edge. The
+    # blocks to search is determined following Bland's rule.
+
+    B = np.int64(np.ceil(np.sqrt(e))) # block size
+
+    M = (e + B - 1) // B    # number of blocks needed to cover all edges
+    m = 0
+
+    while m < M:
+        # Determine the next block of edges.
+        l = f + B
+        if l <= e:
+            edge_inds = np.arange(f, l)
+        else:
+            l -= e
+            edge_inds = np.concatenate((np.arange(f, e), np.arange(l)))
+
+        f = l
+
+        # Find the first edge with the lowest reduced cost.
+        r_costs = np.empty(edge_inds.shape[0])
+
+        for y, z in np.ndenumerate(edge_inds):
+            r_costs[y] = reduced_cost(z, costs, potentials, tails, heads, flows)
+
+        # This takes the first occurrence which should stop cycling
+        h = np.argmin(r_costs)
+
+        i = edge_inds[h]
+        c = reduced_cost(i, costs, potentials, tails, heads, flows)
+
+        p = q = -1
+
+        if c >= 0:
+            m += 1
+
+        # Entering edge found.
+        else:
+            if flows[i] == 0:
+                p = tails[i]
+                q = heads[i]
+            else:
+                p = heads[i]
+                q = tails[i]
+
+            return i, p, q, f
+
+    # All edges have nonnegative reduced costs. The flow is optimal.
+    return -1, -1, -1, -1
+
+@njit()
+def find_apex(p, q, size, parent):
+    """Find the lowest common ancestor of nodes p and q in the spanning
+    tree.
+    """
+    size_p = size[p]
+    size_q = size[q]
+
+    while True:
+        while size_p < size_q:
+            p = parent[p]
+            size_p = size[p]
+        while size_p > size_q:
+            q = parent[q]
+            size_q = size[q]
+        if size_p == size_q:
+            if p != q:
+                p = parent[p]
+                size_p = size[p]
+                q = parent[q]
+                size_q = size[q]
+            else:
+                return p
+
+@njit()
+def trace_path(p, w, edge, parent):
+    """Return the nodes and edges on the path from node p to its ancestor
+    w.
+    """
+    cycle_nodes = [p]
+    cycle_edges = []
+
+    while p != w:
+        cycle_edges.append(edge[p])
+        p = parent[p]
+        cycle_nodes.append(p)
+
+    return cycle_nodes, cycle_edges
+
+@njit()
+def find_cycle(i, p, q, size, edge, parent):
+    """Return the nodes and edges on the cycle containing edge i == (p, q)
+    when the latter is added to the spanning tree.
+
+    The cycle is oriented in the direction from p to q.
+    """
+    w = find_apex(p, q, size, parent)
+    cycle_nodes, cycle_edges = trace_path(p, w, edge, parent)
+    cycle_nodes = np.array(cycle_nodes[::-1])
+    cycle_edges = np.array(cycle_edges[::-1])
+
+    if cycle_edges.shape[0] < 1:
+        cycle_edges = np.concatenate((cycle_edges, np.array([i])))
+
+    elif cycle_edges[0] != i:
+        cycle_edges = np.concatenate((cycle_edges, np.array([i])))
+
+    cycle_nodes_rev, cycle_edges_rev = trace_path(q, w, edge, parent)
+
+    cycle_nodes = np.concatenate((cycle_nodes, np.int64(cycle_nodes_rev[:-1])))
+    cycle_edges = np.concatenate((cycle_edges, np.int64(cycle_edges_rev)))
+
+    return cycle_nodes, cycle_edges
+
+@njit()
+def residual_capacity(i, p, capac, flows, tails):
+    """Return the residual capacity of an edge i in the direction away
+    from its endpoint p.
+    """
+    if tails[np.int64(i)] == np.int64(p):
+        return capac[np.int64(i)] - flows[np.int64(i)]
+
+    else:
+        return flows[np.int64(i)]
+
+@njit()
+def find_leaving_edge(cycle_nodes, cycle_edges, capac, flows, tails, heads):
+    """Return the leaving edge in a cycle represented by cycle_nodes and
+    cycle_edges.
+    """
+    cyc_edg_rev = np.flip(cycle_edges)
+    cyc_nod_rev = np.flip(cycle_nodes)
+
+    res_caps = []
+    i = 0
+    for edg in cyc_edg_rev:
+        res_caps.append(residual_capacity(edg, cyc_nod_rev[i], capac, flows, tails))
+        i += 1
+
+    res_caps = np.array(res_caps)
+
+    j = cyc_edg_rev[np.argmin(res_caps)]
+    s = cyc_nod_rev[np.argmin(res_caps)]
+
+    t = heads[np.int64(j)] if tails[np.int64(j)] == s else tails[np.int64(j)]
+    return j, s, t
+
+@njit()
+def augment_flow(cycle_nodes, cycle_edges, f, tails, flows):
+    """Augment f units of flow along a cycle represented by Wn and cycle_edges.
+    """
+    for i, p in zip(cycle_edges, cycle_nodes):
+        if tails[int(i)] == np.int64(p):
+            flows[int(i)] += f
+        else:
+            flows[int(i)] -= f
+
+@njit()
+def trace_subtree(p, last, next):
+    """Yield the nodes in the subtree rooted at a node p.
+    """
+    tree = []
+    tree.append(p)
+
+    l = last[p]
+    while p != l:
+        p = next[p]
+        tree.append(p)
+
+    return np.array(tree, dtype=np.int64)
+
+@njit()
+def remove_edge(s, t, size, prev, last, next, parent, edge):
+    """Remove an edge (s, t) where parent[t] == s from the spanning tree.
+    """
+    size_t = size[t]
+    prev_t = prev[t]
+    last_t = last[t]
+    next_last_t = next[last_t]
+    # Remove (s, t).
+    parent[t] = -2
+    edge[t] = -2
+    # Remove the subtree rooted at t from the depth-first thread.
+    next[prev_t] = next_last_t
+    prev[next_last_t] = prev_t
+    next[last_t] = t
+    prev[t] = last_t
+
+    # Update the subtree sizes and last descendants of the (old) ancestors
+    # of t.
+    while s != np.int64(-2):
+        size[s] -= size_t
+        if last[s] == last_t:
+            last[s] = prev_t
+        s = parent[s]
+
+@njit()
+def make_root(q, parent, size, last, prev, next, edge):
+    """
+    Make a node q the root of its containing subtree.
+    """
+    ancestors = []
+    # -2 means node is checked
+    while q != np.int64(-2):
+        ancestors.append(q)
+        q = parent[q]
+    ancestors.reverse()
+
+    ancestors_min_last = ancestors[:-1]
+    next_ancs = ancestors[1:]
+
+    for p, q in zip(ancestors_min_last, next_ancs):
+        size_p = size[p]
+        last_p = last[p]
+        prev_q = prev[q]
+        last_q = last[q]
+        next_last_q = next[last_q]
+
+        # Make p a child of q.
+        parent[p] = q
+        parent[q] = -2
+        edge[p] = edge[q]
+        edge[q] = -2
+        size[p] = size_p - size[q]
+        size[q] = size_p
+
+        # Remove the subtree rooted at q from the depth-first thread.
+        next[prev_q] = next_last_q
+        prev[next_last_q] = prev_q
+        next[last_q] = q
+        prev[q] = last_q
+
+        if last_p == last_q:
+            last[p] = prev_q
+            last_p = prev_q
+
+        # Add the remaining parts of the subtree rooted at p as a subtree
+        # of q in the depth-first thread.
+        prev[p] = last_q
+        next[last_q] = p
+        next[last_p] = q
+        prev[q] = last_p
+        last[q] = last_p
+
+@njit()
+def add_edge(i, p, q, next, prev, last, size, parent, edge):
+    """Add an edge (p, q) to the spanning tree where q is the root of a
+    subtree.
+    """
+    last_p = last[p]
+    next_last_p = next[last_p]
+    size_q = size[q]
+    last_q = last[q]
+    # Make q a child of p.
+    parent[q] = p
+    edge[q] = i
+    # Insert the subtree rooted at q into the depth-first thread.
+    next[last_p] = q
+    prev[q] = last_p
+    prev[next_last_p] = last_q
+    next[last_q] = next_last_p
+
+    # Update the subtree sizes and last descendants of the (new) ancestors
+    # of q.
+    while p != np.int64(-2):
+        size[p] += size_q
+        if last[p] == last_p:
+            last[p] = last_q
+        p = parent[p]
+
+@njit()
+def update_potentials(i, p, q, heads, potentials, costs, last, next):
+    """Update the potentials of the nodes in the subtree rooted at a node
+    q connected to its parent p by an edge i.
+    """
+    if q == heads[i]:
+        d = potentials[p] - costs[i] - potentials[q]
+    else:
+        d = potentials[p] + costs[i] - potentials[q]
+
+    tree = trace_subtree(q, last, next)
+    for q in tree:
+        potentials[q] += d
+
+@njit()
+def network_simplex(source_demands, sink_demands, network_costs):
+    '''
+    This is a port of the network simplex algorithm implented by Loïc Séguin-C
+    for the networkx package to allow acceleration via the numba package
+
+    Copyright (C) 2010 Loïc Séguin-C. <loicseguin@gmail.com>
+    All rights reserved.
+    BSD license.
+
+    References
+    ----------
+    .. [1] Z. Kiraly, P. Kovacs.
+           Efficient implementation of minimum-cost flow algorithms.
+           Acta Universitatis Sapientiae, Informatica 4(1):67--118. 2012.
+    .. [2] R. Barr, F. Glover, D. Klingman.
+           Enhancement of spanning tree labeling procedures for network
+           optimization.
+           INFOR 17(1):16--34. 1979.
+    '''
+    # Constant used throughout for conversions from floating point to integer
+    fp_multiplier = np.array([1000000], dtype=np.int64)
+
+    # Using numerical ordering is nice for indexing
+    sources = np.arange(source_demands.shape[0]).astype(np.int64)
+    sinks = np.arange(sink_demands.shape[0]).astype(np.int64) + source_demands.shape[0]
+
+    # Add one additional node for a dummy source and sink
+    nodes = np.arange(source_demands.shape[0] + sink_demands.shape[0]).astype(np.int64)
+
+    # Multiply by a large number and cast to int to remove floating points
+    source_d_fp = source_demands * fp_multiplier.astype(np.int64)
+    source_d_int = source_d_fp.astype(np.int64)
+    sink_d_fp = sink_demands * fp_multiplier.astype(np.int64)
+    sink_d_int = sink_d_fp.astype(np.int64)
+
+    # FP conversion error correction
+    source_sum = np.sum(source_d_int)
+    sink_sum = np.sum(sink_d_int)
+    if  source_sum < sink_sum:
+        source_ind = np.argmax(source_d_int)
+        source_d_int[source_ind] += sink_sum - source_sum
+
+    elif sink_sum < source_sum:
+        sink_ind = np.argmax(sink_d_int)
+        sink_d_int[sink_ind] += source_sum - sink_sum
+
+    # Create demands array
+    demands = np.concatenate((-source_d_int, sink_d_int)).astype(np.int64)
+
+    # Create fully connected arcs between all sources and sinks
+    conn_tails = np.array([i for i, x in enumerate(sources) for j, y in enumerate(sinks)], dtype=np.int64)
+    conn_heads = np.array([j + sources.shape[0] for i, x in enumerate(sources) for j, y in enumerate(sinks)], dtype=np.int64)
+
+    # Add arcs to and from the dummy node
+    dummy_tails = []
+    dummy_heads = []
+
+    for node, demand in np.ndenumerate(demands):
+        if demand > 0:
+            dummy_tails.append(node[0])
+            dummy_heads.append(-1)
+        else:
+            dummy_tails.append(-1)
+            dummy_heads.append(node[0])
+
+    # Concatenate these all together
+    tails = np.concatenate((conn_tails, np.array(dummy_heads).T)).astype(np.int64)
+    heads = np.concatenate((conn_heads, np.array(dummy_heads).T)).astype(np.int64)  # edge targets
+
+    # Create costs and capacities for the arcs between nodes
+    network_capac = np.array([np.array([source_demands[i], sink_demands[j]]).min() for i, x in np.ndenumerate(sources) for j, y in np.ndenumerate(sinks)], dtype=np.float64) * fp_multiplier
+
+    # TODO finish
+    # If there is only one node on either side we can return capacity and costs
+    # if sources.shape[0] == 1 or sinks.shape[0] == 1:
+    #     tot_costs = np.array([cost * network_capac[i_ret] for i_ret, cost in np.ndenumerate(network_costs)], dtype=np.float64)
+    #     return np.float64(np.sum(tot_costs))
+
+    # inf_arr = (np.sum(network_capac.astype(np.int64)), np.sum(np.absolute(network_costs)), np.max(np.absolute(demands)))
+
+    # Set a suitably high integer for infinity
+    faux_inf = 3 * np.max(np.array((np.sum(network_capac.astype(np.int64)), np.sum(np.absolute(network_costs)), np.max(np.absolute(demands))), dtype=np.int64))
+
+    # Add the costs and capacities to the dummy nodes
+    costs = np.concatenate((network_costs, np.ones(nodes.shape[0]) * faux_inf)).astype(np.int64)
+    capac = np.concatenate((network_capac, np.ones(nodes.shape[0]) * fp_multiplier)).astype(np.int64)
+
+    # Construct the initial spanning tree.
+    e = conn_tails.shape[0]
+    n = nodes.shape[0]
+
+    # Initialise zero flow in the connected arcs, and full flow to the dummy
+    flows = np.concatenate((np.zeros(e), np.array([abs(d) for d in demands]))).astype(np.int64)
+
+    # General arrays for the spanning tree
+    potentials = np.array([faux_inf if d <= 0 else -faux_inf for d in demands]).T
+    parent = np.concatenate((np.ones(n) * -1, np.array([-2]))).astype(np.int64)
+    edge = np.arange(e, e+n).astype(np.int64)
+    size = np.concatenate((np.ones(n), np.array([n + 1]))).astype(np.int64)
+    next = np.concatenate((np.arange(1, n), np.array([-1, 0]))).astype(np.int64)
+    prev = np.arange(-1, n)          # previous nodes in depth-first thread
+    last = np.concatenate((np.arange(n), np.array([n - 1]))).astype(np.int64)     # last descendants in depth-first thread
+
+    ###########################################################################
+    # Main Pivot loop
+    ###########################################################################
+
+    f = 0
+
+    while True:
+        i, p, q, f = find_entering_edges(e, f, tails, heads, costs, potentials, flows)
+        if p == -1: # If no entering edges then the optimal score is found
+            break
+
+        cycle_nodes, cycle_edges = find_cycle(i, p, q, size, edge, parent)
+        j, s, t = find_leaving_edge(cycle_nodes, cycle_edges, capac, flows, tails, heads)
+        augment_flow(cycle_nodes, cycle_edges, residual_capacity(j, s, capac, flows, tails), tails, flows)
+
+        if i != j:  # Do nothing more if the entering edge is the same as the
+                    # the leaving edge.
+            if parent[t] != s:
+                # Ensure that s is the parent of t.
+                s, t = t, s
+
+            if np.where(cycle_edges == i)[0][0] > np.where(cycle_edges == j)[0][0]:
+                # Ensure that q is in the subtree rooted at t.
+                p, q = q, p
+
+            remove_edge(s, t, size, prev, last, next, parent, edge)
+            make_root(q, parent, size, last, prev, next, edge)
+            add_edge(i, p, q, next, prev, last, size, parent, edge)
+            update_potentials(i, p, q, heads, potentials, costs, last, next)
+
+    flow_cost = 0
+    final_flows = flows[:e].astype(np.float64)
+    edge_costs = costs[:e].astype(np.float64)
+
+    # dot product is returning wrong values for some reason...
+    for arc_ind, flow in np.ndenumerate(final_flows):
+        flow_cost += flow * edge_costs[arc_ind]
+
+    final = flow_cost / fp_multiplier 
+    final = final / fp_multiplier 
+
+    return final[0]
+
+mod_petti_lookup = {"D": 102, "T": 102, "H": 102, 102: "H", 
+         0: "He", "He": 0, 11: "Li", "Li": 11, 76: "Be", 
+         "Be": 76, 85: "B", "B": 85, 86: "C", "C": 86, 
+         87: "N", "N": 87, 96: "O", "O": 96, 101: "F", 
+         "F": 101, 1: "Ne", "Ne": 1, 10: "Na", "Na": 10, 
+         72: "Mg", "Mg": 72, 77: "Al", "Al": 77, 84: "Si", 
+         "Si": 84, 88: "P", "P": 88, 95: "S", "S": 95, 
+         100: "Cl", "Cl": 100, 2: "Ar", "Ar": 2, 9: "K", 
+         "K": 9, 15: "Ca", "Ca": 15, 47: "Sc", "Sc": 47, 
+         50: "Ti", "Ti": 50, 53: "V", "V": 53, 54: "Cr", 
+         "Cr": 54, 71: "Mn", "Mn": 71, 70: "Fe", "Fe": 70, 
+         69: "Co", "Co": 69, 68: "Ni", "Ni": 68, 67: "Cu", 
+         "Cu": 67, 73: "Zn", "Zn": 73, 78: "Ga", "Ga": 78, 
+         83: "Ge", "Ge": 83, 89: "As", "As": 89, 94: "Se", 
+         "Se": 94, 99: "Br", "Br": 99, 3: "Kr", "Kr": 3, 
+         8: "Rb", "Rb": 8, 14: "Sr", "Sr": 14, 20: "Y", 
+         "Y": 20, 48: "Zr", "Zr": 48, 52: "Nb", "Nb": 52, 
+         55: "Mo", "Mo": 55, 58: "Tc", "Tc": 58, 60: "Ru", 
+         "Ru": 60, 62: "Rh", "Rh": 62, 64: "Pd", "Pd": 64, 
+         66: "Ag", "Ag": 66, 74: "Cd", "Cd": 74, 79: "In", 
+         "In": 79, 82: "Sn", "Sn": 82, 90: "Sb", "Sb": 90, 
+         93: "Te", "Te": 93, 98: "I", "I": 98, 4: "Xe", 
+         "Xe": 4, 7: "Cs", "Cs": 7, 13: "Ba", "Ba": 13, 
+         31: "La", "La": 31, 30: "Ce", "Ce": 30, 29: "Pr", 
+         "Pr": 29, 28: "Nd", "Nd": 28, 27: "Pm", "Pm": 27, 
+         26: "Sm", "Sm": 26, 16: "Eu", "Eu": 16, 25: "Gd", 
+         "Gd": 25, 24: "Tb", "Tb": 24, 23: "Dy", "Dy": 23, 
+         22: "Ho", "Ho": 22, 21: "Er", "Er": 21, 19: "Tm", 
+         "Tm": 19, 17: "Yb", "Yb": 17, 18: "Lu", "Lu": 18, 
+         49: "Hf", "Hf": 49, 51: "Ta", "Ta": 51, 56: "W", 
+         "W": 56, 57: "Re", "Re": 57, 59: "Os", "Os": 59, 
+         61: "Ir", "Ir": 61, 63: "Pt", "Pt": 63, 65: "Au", 
+         "Au": 65, 75: "Hg", "Hg": 75, 80: "Tl", "Tl": 80, 
+         81: "Pb", "Pb": 81, 91: "Bi", "Bi": 91, 92: "Po", 
+         "Po": 92, 97: "At", "At": 97, 5: "Rn", "Rn": 5, 
+         6: "Fr", "Fr": 6, 12: "Ra", "Ra": 12, 32: "Ac", 
+         "Ac": 32, 33: "Th", "Th": 33, 34: "Pa", "Pa": 34, 
+         35: "U", "U": 35, 36: "Np", "Np": 36, 37: "Pu", 
+         "Pu": 37, 38: "Am", "Am": 38, 39: "Cm", "Cm": 39, 
+         40: "Bk", "Bk": 40, 41: "Cf", "Cf": 41, 42: "Es", 
+         "Es": 42, 43: "Fm", "Fm": 43, 44: "Md", "Md": 44, 
+         45: "No", "No": 45, 46: "Lr", "Lr": 46, "Rf": 0, 
+         "Db": 0, "Sg": 0, "Bh": 0, "Hs": 0, "Mt": 0, 
+         "Ds": 0, "Rg": 0, "Cn": 0, "Nh": 0, "Fl": 0, 
+         "Mc": 0, "Lv": 0, "Ts": 0, "Og": 0, "Uue": 0}
+
+if __name__ == "__main__":
+    main()