--- conflicted
+++ resolved
@@ -1,936 +1,927 @@
-'''
-The Element Movers Distance is an application of the Wasserstein metric between
-two compositional vectors
-
-Copyright (C) 2020 Cameron Hargreaves
-This file is part of The Element Movers Distance
-<https://github.com/lrcfmd/ElMD>
-
-The Element Movers Distance is free software: you can redistribute it and/or
-modify it under the terms of the GNU General Public License as published by
-the Free Software Foundation, either version 3 of the License, or
-(at your option) any later version.
-
-The Element Movers Distance is distributed in the hope that it will be useful,
-but WITHOUT ANY WARRANTY; without even the implied warranty of
-MERCHANTABILITY or FITNESS FOR A PARTICULAR PURPOSE.  See the
-GNU General Public License for more details.
-
-You should have received a copy of the GNU General Public License
-along with dogtag.  If not, see <http://www.gnu.org/licenses/>.
-
-__author__ = "Cameron Hargreaves"
-__copyright__ = "2019, Cameron Hargreaves"
-__credits__ = ["https://github.com/Zapaan", "Loïc Séguin-C. <loicseguin@gmail.com>", "https://github.com/Bowserinator/"]
-__license__ = "GPL"
-__version__ = "0.3.17"
-__maintainer__ = "Cameron Hargreaves"
-
-'''
-import json
-import re
-import os
-import pkg_resources
-
-from site import getsitepackages
-from collections import Counter
-from copy import deepcopy
-
-import numpy as np
-from scipy.spatial.distance import squareform
-from numba import njit
-
-def main():
-    # x = ElMD("LixMgxTi2-xAl4+x(PO4)3 hp")
-    x = ElMD("LixMgxTi2-xAl400+x(PO4)3 Lex hex", x=2)
-    print(x.feature_vector)
-    x = ElMD("CdAlxTe R")
-    print(x.feature_vector)
-    x = ElMD("CdAlxTe R", strict_parsing=True)
-    print(x.feature_vector)
-    print(x.elmd("LiCl"))
-    x = ElMD("Li7La3Hf2O12", metric="jarvis_sc")
-    y = ElMD("CsPbI3", metric="mod_petti")
-    z = ElMD("Zr3AlN", metric="atomic")
-
-    print(x.elmd(y))
-    print(y.elmd(x))
-    print(y.elmd(z))
-    print(x)
-    print(x.feature_vector)
-
-def EMD(comp1, comp2, lookup, table):
-    '''
-    A numba compiled EMD function to compare two sets of labels an associated
-    element feature matrix, and lookup table to map elements to indices, and
-    return the associated EMD.
-    '''
-    if type(comp1) is str:
-        source_demands = ElMD(comp1).ratio_vector
-    else:
-        source_demands = comp1
-
-    if type(comp2) is ElMD:
-        sink_demands = ElMD(comp2.formula, metric=comp1.metric).ratio_vector
-    elif type(comp2) is str:
-        sink_demands = ElMD(comp2, metric=comp1.metric).ratio_vector
-    else:
-        sink_demands = comp2
-
-    source_labels = np.array([table[lookup[i]] for i in np.where(source_demands > 0)[0]])
-    sink_labels = np.array([table[lookup[i]] for i in np.where(sink_demands > 0)[0]])
-
-    source_demands = source_demands[np.where(source_demands > 0)[0]]
-    sink_demands = sink_demands[np.where(sink_demands > 0)[0]]
-
-<<<<<<< HEAD
-    network_costs = np.array([np.linalg.norm(x - y) * 1000000 for x in source_labels for y in sink_labels], dtype=np.int64)
-=======
-    # Perform a floating point conversion
-    network_costs = np.array([np.linalg.norm(x - y) * 1000000 for x in source_labels for y in sink_labels], dtype=np.int64) 
->>>>>>> 8cc4a70c
-
-    return network_simplex(source_demands, sink_demands, network_costs)
-
-class ElMD():
-    ATOM_REGEX = '([A-Z][a-z]*)(\d*\.?\d*[-+]?x?)'
-    OPENERS = '({['
-    CLOSERS = ')}]'
-
-    # As the current optimization solver only takes in ints we must multiply
-    # all floats to capture the decimal places
-    FP_MULTIPLIER = 100000000
-
-    def __init__(self, formula="", metric="mod_petti", feature_pooling="agg", strict_parsing=False, x=1):
-        self.metric = metric
-        self.formula = formula.strip()
-        self.strict_parsing = strict_parsing
-<<<<<<< HEAD
-
-=======
-        self.x = x
-        
->>>>>>> 8cc4a70c
-        self.periodic_tab = self._get_periodic_tab()
-        self.lookup = self._gen_lookup()
-        self.petti_lookup = self._gen_petti_lookup()
-
-        self.composition = self._parse_formula(self.formula)
-        self.normed_composition = self._normalise_composition(self.composition)
-        self.ratio_vector = self._gen_ratio_vector()
-        self.petti_vector = self._gen_petti_vector()
-
-        self.feature_pooling = feature_pooling
-        self.feature_vector = self._gen_feature_vector()
-        self.pretty_formula = self._gen_pretty()
-
-    def elmd(self, comp2 = None, comp1 = None, verbose=False):
-        '''
-        Calculate the minimal cost flow between two weighted vectors using the
-        network simplex method. This is overloaded to accept a range of input
-        types.
-        '''
-        if np.any(comp1 == None):
-            comp1 = self.ratio_vector
-
-        if isinstance(comp1, str):
-            comp1 = ElMD(comp1, metric=self.metric).ratio_vector
-
-        if isinstance(comp1, ElMD):
-            comp1 = comp1.ratio_vector
-
-        if isinstance(comp2, str):
-            comp2 = ElMD(comp2, metric=self.metric).ratio_vector
-
-        if isinstance(comp2, ElMD):
-            comp2 = ElMD(comp2.formula, metric=self.metric).ratio_vector
-
-        return EMD(comp1, comp2, self.lookup, self.periodic_tab[self.metric])
-
-    def _gen_ratio_vector(self):
-        '''
-        Create a numpy array from a composition dictionary.
-        '''
-        comp = self.normed_composition
-
-        if isinstance(comp, str):
-            comp = self._parse_formula(comp)
-            comp = self._normalise_composition(comp)
-
-        comp_labels = []
-        comp_ratios = []
-
-        for k in sorted(comp.keys()):
-            comp_labels.append(self._get_position(k))
-            comp_ratios.append(comp[k])
-
-        indices = np.array(comp_labels, dtype=np.int64)
-        ratios = np.array(comp_ratios, dtype=np.float64)
-
-        numeric = np.zeros(shape=len(self.periodic_tab[self.metric]), dtype=np.float64)
-        numeric[indices] = ratios
-
-        return numeric
-
-    def _gen_petti_vector(self):
-        comp = self.normed_composition
-
-        if isinstance(comp, str):
-            comp = self._parse_formula(comp)
-            comp = self._normalise_composition(comp)
-
-        comp_labels = []
-        comp_ratios = []
-
-        for k in sorted(comp.keys()):
-            comp_labels.append(self.petti_lookup[k])
-            comp_ratios.append(comp[k])
-
-        indices = np.array(comp_labels, dtype=np.int64)
-        ratios = np.array(comp_ratios, dtype=np.float64)
-
-        numeric = np.zeros(shape=103, dtype=np.float64)
-        numeric[indices] = ratios
-
-        return numeric
-
-
-    def _gen_feature_vector(self):
-        """
-        Perform the dot product between the ratio vector and its elemental representation.
-        """
-        n = int(len(self.lookup) / 2)
-
-        # If we only have an integer representation, return the vector as is
-        if type(self.periodic_tab[self.metric]["H"]) is int:
-            return self.ratio_vector
-
-        m = len(self.periodic_tab[self.metric]["H"])
-        numeric = np.zeros(shape=(n, m), dtype=float)
-
-        els = list(self.periodic_tab[self.metric].keys())
-
-        for i, k in enumerate(self.normed_composition.keys()):
-            try:
-                numeric[self.lookup[k]] = self.periodic_tab[self.metric][k]
-            except:
-                print(f"Failed to process {self.formula} with {self.metric} due to unknown element {k}, discarding this element.")
-
-        element_features = np.nan_to_num(numeric)
-
-        weighted_vector = np.dot(self.ratio_vector, element_features)
-
-        if self.feature_pooling == "mean":
-            np.seterr(divide='ignore', invalid='ignore')
-            weighted_vector = weighted_vector / len(self.normed_composition)
-
-        return weighted_vector
-
-    def _gen_pretty(self):
-        '''
-        Return a normalized formula string from the vector format
-        '''
-        inds = np.where(self.petti_vector != 0.0)[0]
-        pretty_form = ""
-
-        for i, ind in enumerate(inds):
-            if self.petti_vector[ind] == 1:
-                pretty_form = pretty_form + f"{self.petti_lookup[ind]}"
-            else:
-                pretty_form = pretty_form + f"{self.petti_lookup[ind]}{self.petti_vector[ind]:.3f}".strip('0') + ' '
-
-        return pretty_form.strip()
-
-    def _get_periodic_tab(self):
-        """
-        Load periodic data from the python site_packages/ElMD folder
-        """
-        paths = getsitepackages()
-
-        for p in paths:
-            try:
-                if "ElMD" in os.listdir(p):
-                    python_package_path = p
-            except:
-                pass
-
-        with open(python_package_path + "/ElMD/ElementDict.json", 'r') as j:
-            ElementDict = json.loads(j.read())
-
-        return ElementDict
-
-    def _gen_lookup(self):
-        lookup = {}
-
-        for i, (k, v) in enumerate(self.periodic_tab[self.metric].items()):
-            lookup[k] = i
-            lookup[i] = k
-
-        return lookup
-
-    def _is_balanced(self, formula):
-        """Check if all sort of brackets come in pairs."""
-        # Very naive check, just here because you always need some input checking
-        c = Counter(formula)
-        return c['['] == c[']'] and c['{'] == c['}'] and c['('] == c[')']
-
-    def _dictify(self, tuples):
-        """Transform tuples of tuples to a dict of atoms."""
-        res = dict()
-
-        for atom, n in tuples:
-            if atom[-1].lower() == "x":
-                if self.strict_parsing:
-                    raise ValueError(f"The element {atom} in the composition {self.formula} is undefined. Set strict_parsing=False to read x=1.")
-                else:
-                    atom = atom[:-1]
-                    n = self.x
-            
-            if not isinstance(n, (int, float)) and "x" in n and "-" in n:
-                n = float(str.split(n, "-")[0]) - self.x 
-                if n < 0: n = 0
-
-            if not isinstance(n, (int, float)) and "x" in n and "+" in n:
-                n = float(str.split(n, "+")[0]) + self.x 
-            
-            try:
-                if atom in self.lookup:
-                    res[atom] += float(n or 1)
-                elif self.strict_parsing:
-                    raise ValueError(f"The element {atom} in the composition {self.formula} is not in the lookup dictionary for {self.metric}")
-
-            except KeyError:
-                res[atom] = float(n or 1)
-
-            except ValueError as e:
-                raise e
-
-        return res
-
-    def _fuse(self, mol1, mol2, w=1):
-        """ Fuse 2 dicts representing molecules. Return a new dict. """
-        return {atom: (mol1.get(atom, 0) + mol2.get(atom, 0)) * w for atom in set(mol1) | set(mol2)}
-
-    def _parse(self, formula):
-        """
-        Return the molecule dict and length of parsed part.
-        Recurse on opening brackets to parse the subpart and
-        return on closing ones because it is the end of said subpart.
-        """
-        q = []
-        mol = {}
-        i = 0
-
-        while i < len(formula):
-            # Using a classic loop allow for manipulating the cursor
-            token = formula[i]
-
-            if token in self.CLOSERS:
-                # Check for an index for this part
-                m = re.match('\d+\.*\d*|\.\d*', formula[i+1:])
-                if m:
-                    weight = float(m.group(0))
-                    i += len(m.group(0))
-                else:
-                    weight = 1
-
-                submol = self._dictify(re.findall(self.ATOM_REGEX, ''.join(q)))
-                return self._fuse(mol, submol, weight), i
-
-            elif token in self.OPENERS:
-                submol, l = self._parse(formula[i+1:])
-                mol = self._fuse(mol, submol)
-                # skip the already read submol
-                i += l + 1
-            else:
-                q.append(token)
-
-            i += 1
-
-        # Fuse in all that's left at base level
-        return self._fuse(mol, self._dictify(re.findall(self.ATOM_REGEX, ''.join(q)))), i
-
-    def _parse_formula(self, formula):
-        """Parse the formula and return a dict with occurences of each atom."""
-        if not self._is_balanced(formula):
-            raise ValueError("Your brackets not matching in pairs ![{]$[&?)]}!]")
-
-        return self._parse(formula)[0]
-
-    def _normalise_composition(self, input_comp):
-        """ Sum up the numbers in our counter to get total atom count """
-        composition = deepcopy(input_comp)
-        # check it has been processed
-        if isinstance(composition, str):
-            composition = self._parse_formula(composition)
-
-        atom_count =  sum(composition.values(), 0.0)
-
-        for atom in composition:
-            composition[atom] /= atom_count
-
-        return composition
-
-    def _get_atomic_num(self, element):
-        """ Return atomic number from element """
-        try:
-            np.array(self.periodic_tab[self.metric][element])
-        except Exception as e:
-            if self.strict_parsing:
-                raise Exception(f"Element, {element} not found in lookup dict {self.metric}, in composition {self.formula}")
-            else:
-                return 0
-
-    def _get_position(self, element):
-        """
-        Return either the x, y coordinate of an elements position, or the
-        x-coordinate on the Pettifor numbering system as a 2-dimensional
-        """
-        keys = list(self.periodic_tab[self.metric].keys())
-
-        try:
-            atomic_num = keys.index(element)
-            return atomic_num
-
-        except:
-            if self.strict_parsing:
-                raise KeyError(f"One of the elements in {self.composition} is not in the {self.metric} dictionary. Try a different representation or use silent=False")
-            else:
-                return -1
-
-    def _return_positions(self, composition):
-        """ Return a dictionary of associated positions for each element """
-        element_pos = {}
-
-        for element in composition:
-            element_pos[element] = self._get_position(element)
-
-        return element_pos
-
-    def __repr__(self):
-        return f"ElMD({self.pretty_formula})"
-
-    def __len__(self):
-        return len(self.normed_composition)
-
-    def __eq__(self, other):
-        return self.pretty_formula == other.pretty_formula
-
-    def __ne__(self, other):
-        return self.pretty_formula != other.pretty_formula
-
-    def __lt__(self, other):
-        return self.elmd("H") < other.elmd("H")
-
-    def __gt__(self, other):
-        return self.elmd("H") > other.elmd("H")
-
-    def _gen_petti_lookup(self):
-        return {"D": 102, "T": 102, "H": 102, 102: "H",
-                0: "He", "He": 0, 11: "Li", "Li": 11, 76: "Be",
-                "Be": 76, 85: "B", "B": 85, 86: "C", "C": 86,
-                87: "N", "N": 87, 96: "O", "O": 96, 101: "F",
-                "F": 101, 1: "Ne", "Ne": 1, 10: "Na", "Na": 10,
-                72: "Mg", "Mg": 72, 77: "Al", "Al": 77, 84: "Si",
-                "Si": 84, 88: "P", "P": 88, 95: "S", "S": 95,
-                100: "Cl", "Cl": 100, 2: "Ar", "Ar": 2, 9: "K",
-                "K": 9, 15: "Ca", "Ca": 15, 47: "Sc", "Sc": 47,
-                50: "Ti", "Ti": 50, 53: "V", "V": 53, 54: "Cr",
-                "Cr": 54, 71: "Mn", "Mn": 71, 70: "Fe", "Fe": 70,
-                69: "Co", "Co": 69, 68: "Ni", "Ni": 68, 67: "Cu",
-                "Cu": 67, 73: "Zn", "Zn": 73, 78: "Ga", "Ga": 78,
-                83: "Ge", "Ge": 83, 89: "As", "As": 89, 94: "Se",
-                "Se": 94, 99: "Br", "Br": 99, 3: "Kr", "Kr": 3,
-                8: "Rb", "Rb": 8, 14: "Sr", "Sr": 14, 20: "Y",
-                "Y": 20, 48: "Zr", "Zr": 48, 52: "Nb", "Nb": 52,
-                55: "Mo", "Mo": 55, 58: "Tc", "Tc": 58, 60: "Ru",
-                "Ru": 60, 62: "Rh", "Rh": 62, 64: "Pd", "Pd": 64,
-                66: "Ag", "Ag": 66, 74: "Cd", "Cd": 74, 79: "In",
-                "In": 79, 82: "Sn", "Sn": 82, 90: "Sb", "Sb": 90,
-                93: "Te", "Te": 93, 98: "I", "I": 98, 4: "Xe",
-                "Xe": 4, 7: "Cs", "Cs": 7, 13: "Ba", "Ba": 13,
-                31: "La", "La": 31, 30: "Ce", "Ce": 30, 29: "Pr",
-                "Pr": 29, 28: "Nd", "Nd": 28, 27: "Pm", "Pm": 27,
-                26: "Sm", "Sm": 26, 16: "Eu", "Eu": 16, 25: "Gd",
-                "Gd": 25, 24: "Tb", "Tb": 24, 23: "Dy", "Dy": 23,
-                22: "Ho", "Ho": 22, 21: "Er", "Er": 21, 19: "Tm",
-                "Tm": 19, 17: "Yb", "Yb": 17, 18: "Lu", "Lu": 18,
-                49: "Hf", "Hf": 49, 51: "Ta", "Ta": 51, 56: "W",
-                "W": 56, 57: "Re", "Re": 57, 59: "Os", "Os": 59,
-                61: "Ir", "Ir": 61, 63: "Pt", "Pt": 63, 65: "Au",
-                "Au": 65, 75: "Hg", "Hg": 75, 80: "Tl", "Tl": 80,
-                81: "Pb", "Pb": 81, 91: "Bi", "Bi": 91, 92: "Po",
-                "Po": 92, 97: "At", "At": 97, 5: "Rn", "Rn": 5,
-                6: "Fr", "Fr": 6, 12: "Ra", "Ra": 12, 32: "Ac",
-                "Ac": 32, 33: "Th", "Th": 33, 34: "Pa", "Pa": 34,
-                35: "U", "U": 35, 36: "Np", "Np": 36, 37: "Pu",
-                "Pu": 37, 38: "Am", "Am": 38, 39: "Cm", "Cm": 39,
-                40: "Bk", "Bk": 40, 41: "Cf", "Cf": 41, 42: "Es",
-                "Es": 42, 43: "Fm", "Fm": 43, 44: "Md", "Md": 44,
-                45: "No", "No": 45, 46: "Lr", "Lr": 46, "Rf": 0,
-                "Db": 0, "Sg": 0, "Bh": 0, "Hs": 0, "Mt": 0,
-                "Ds": 0, "Rg": 0, "Cn": 0, "Nh": 0, "Fl": 0,
-                "Mc": 0, "Lv": 0, "Ts": 0, "Og": 0, "Uue": 0}
-
-'''
-This is an implementation of the network simplex algorithm for computing the
-minimal flow atomic similarity distance between two compounds
-
-Copyright (C) 2019  Cameron Hargreaves
-ported from networkx to numba/numpy, Copyright (C) 2010 Loïc Séguin-C.
-All rights reserved.
-BSD license.
-'''
-
-@njit()
-def reduced_cost(i, costs, potentials, tails, heads, flows):
-    """Return the reduced cost of an edge i.
-    """
-    c = costs[i] - potentials[tails[i]] + potentials[heads[i]]
-
-    if flows[i] == 0:
-        return c
-    else:
-        return -c
-
-@njit()
-def find_entering_edges(e, f, tails, heads, costs, potentials, flows):
-    """Yield entering edges until none can be found.
-    """
-    # Entering edges are found by combining Dantzig's rule and Bland's
-    # rule. The edges are cyclically grouped into blocks of size B. Within
-    # each block, Dantzig's rule is applied to find an entering edge. The
-    # blocks to search is determined following Bland's rule.
-
-    B = np.int64(np.ceil(np.sqrt(e))) # block size
-
-    M = (e + B - 1) // B    # number of blocks needed to cover all edges
-    m = 0
-
-    while m < M:
-        # Determine the next block of edges.
-        l = f + B
-        if l <= e:
-            edge_inds = np.arange(f, l)
-        else:
-            l -= e
-            edge_inds = np.concatenate((np.arange(f, e), np.arange(l)))
-
-        f = l
-
-        # Find the first edge with the lowest reduced cost.
-        r_costs = np.empty(edge_inds.shape[0])
-
-        for y, z in np.ndenumerate(edge_inds):
-            r_costs[y] = reduced_cost(z, costs, potentials, tails, heads, flows)
-
-        # This takes the first occurrence which should stop cycling
-        h = np.argmin(r_costs)
-
-        i = edge_inds[h]
-        c = reduced_cost(i, costs, potentials, tails, heads, flows)
-
-        p = q = -1
-
-        if c >= 0:
-            m += 1
-
-        # Entering edge found.
-        else:
-            if flows[i] == 0:
-                p = tails[i]
-                q = heads[i]
-            else:
-                p = heads[i]
-                q = tails[i]
-
-            return i, p, q, f
-
-    # All edges have nonnegative reduced costs. The flow is optimal.
-    return -1, -1, -1, -1
-
-@njit()
-def find_apex(p, q, size, parent):
-    """Find the lowest common ancestor of nodes p and q in the spanning
-    tree.
-    """
-    size_p = size[p]
-    size_q = size[q]
-
-    while True:
-        while size_p < size_q:
-            p = parent[p]
-            size_p = size[p]
-        while size_p > size_q:
-            q = parent[q]
-            size_q = size[q]
-        if size_p == size_q:
-            if p != q:
-                p = parent[p]
-                size_p = size[p]
-                q = parent[q]
-                size_q = size[q]
-            else:
-                return p
-
-@njit()
-def trace_path(p, w, edge, parent):
-    """Return the nodes and edges on the path from node p to its ancestor
-    w.
-    """
-    cycle_nodes = [p]
-    cycle_edges = []
-
-    while p != w:
-        cycle_edges.append(edge[p])
-        p = parent[p]
-        cycle_nodes.append(p)
-
-    return cycle_nodes, cycle_edges
-
-@njit()
-def find_cycle(i, p, q, size, edge, parent):
-    """Return the nodes and edges on the cycle containing edge i == (p, q)
-    when the latter is added to the spanning tree.
-
-    The cycle is oriented in the direction from p to q.
-    """
-    w = find_apex(p, q, size, parent)
-    cycle_nodes, cycle_edges = trace_path(p, w, edge, parent)
-    cycle_nodes = np.array(cycle_nodes[::-1])
-    cycle_edges = np.array(cycle_edges[::-1])
-
-    if cycle_edges.shape[0] < 1:
-        cycle_edges = np.concatenate((cycle_edges, np.array([i])))
-
-    elif cycle_edges[0] != i:
-        cycle_edges = np.concatenate((cycle_edges, np.array([i])))
-
-    cycle_nodes_rev, cycle_edges_rev = trace_path(q, w, edge, parent)
-
-    cycle_nodes = np.concatenate((cycle_nodes, np.int64(cycle_nodes_rev[:-1])))
-    cycle_edges = np.concatenate((cycle_edges, np.int64(cycle_edges_rev)))
-
-    return cycle_nodes, cycle_edges
-
-@njit()
-def residual_capacity(i, p, capac, flows, tails):
-    """Return the residual capacity of an edge i in the direction away
-    from its endpoint p.
-    """
-    if tails[np.int64(i)] == np.int64(p):
-        return capac[np.int64(i)] - flows[np.int64(i)]
-
-    else:
-        return flows[np.int64(i)]
-
-@njit()
-def find_leaving_edge(cycle_nodes, cycle_edges, capac, flows, tails, heads):
-    """Return the leaving edge in a cycle represented by cycle_nodes and
-    cycle_edges.
-    """
-    cyc_edg_rev = np.flip(cycle_edges)
-    cyc_nod_rev = np.flip(cycle_nodes)
-
-    res_caps = []
-    i = 0
-    for edg in cyc_edg_rev:
-        res_caps.append(residual_capacity(edg, cyc_nod_rev[i], capac, flows, tails))
-        i += 1
-
-    res_caps = np.array(res_caps)
-
-    j = cyc_edg_rev[np.argmin(res_caps)]
-    s = cyc_nod_rev[np.argmin(res_caps)]
-
-    t = heads[np.int64(j)] if tails[np.int64(j)] == s else tails[np.int64(j)]
-    return j, s, t
-
-@njit()
-def augment_flow(cycle_nodes, cycle_edges, f, tails, flows):
-    """Augment f units of flow along a cycle representing Wn with cycle_edges.
-    """
-    for i, p in zip(cycle_edges, cycle_nodes):
-        if tails[int(i)] == np.int64(p):
-            flows[int(i)] += f
-        else:
-            flows[int(i)] -= f
-
-@njit()
-def trace_subtree(p, last, next):
-    """Yield the nodes in the subtree rooted at a node p.
-    """
-    tree = []
-    tree.append(p)
-
-    l = last[p]
-    while p != l:
-        p = next[p]
-        tree.append(p)
-
-    return np.array(tree, dtype=np.int64)
-
-@njit()
-def remove_edge(s, t, size, prev, last, next, parent, edge):
-    """Remove an edge (s, t) where parent[t] == s from the spanning tree.
-    """
-    size_t = size[t]
-    prev_t = prev[t]
-    last_t = last[t]
-    next_last_t = next[last_t]
-    # Remove (s, t).
-    parent[t] = -2
-    edge[t] = -2
-    # Remove the subtree rooted at t from the depth-first thread.
-    next[prev_t] = next_last_t
-    prev[next_last_t] = prev_t
-    next[last_t] = t
-    prev[t] = last_t
-
-    # Update the subtree sizes and last descendants of the (old) ancestors
-    # of t.
-    while s != np.int64(-2):
-        size[s] -= size_t
-        if last[s] == last_t:
-            last[s] = prev_t
-        s = parent[s]
-
-@njit()
-def make_root(q, parent, size, last, prev, next, edge):
-    """
-    Make a node q the root of its containing subtree.
-    """
-    ancestors = []
-    # -2 means node is checked
-    while q != np.int64(-2):
-        ancestors.append(q)
-        q = parent[q]
-    ancestors.reverse()
-
-    ancestors_min_last = ancestors[:-1]
-    next_ancs = ancestors[1:]
-
-    for p, q in zip(ancestors_min_last, next_ancs):
-        size_p = size[p]
-        last_p = last[p]
-        prev_q = prev[q]
-        last_q = last[q]
-        next_last_q = next[last_q]
-
-        # Make p a child of q.
-        parent[p] = q
-        parent[q] = -2
-        edge[p] = edge[q]
-        edge[q] = -2
-        size[p] = size_p - size[q]
-        size[q] = size_p
-
-        # Remove the subtree rooted at q from the depth-first thread.
-        next[prev_q] = next_last_q
-        prev[next_last_q] = prev_q
-        next[last_q] = q
-        prev[q] = last_q
-
-        if last_p == last_q:
-            last[p] = prev_q
-            last_p = prev_q
-
-        # Add the remaining parts of the subtree rooted at p as a subtree
-        # of q in the depth-first thread.
-        prev[p] = last_q
-        next[last_q] = p
-        next[last_p] = q
-        prev[q] = last_p
-        last[q] = last_p
-
-@njit()
-def add_edge(i, p, q, next, prev, last, size, parent, edge):
-    """Add an edge (p, q) to the spanning tree where q is the root of a
-    subtree.
-    """
-    last_p = last[p]
-    next_last_p = next[last_p]
-    size_q = size[q]
-    last_q = last[q]
-    # Make q a child of p.
-    parent[q] = p
-    edge[q] = i
-    # Insert the subtree rooted at q into the depth-first thread.
-    next[last_p] = q
-    prev[q] = last_p
-    prev[next_last_p] = last_q
-    next[last_q] = next_last_p
-
-    # Update the subtree sizes and last descendants of the (new) ancestors
-    # of q.
-    while p != np.int64(-2):
-        size[p] += size_q
-        if last[p] == last_p:
-            last[p] = last_q
-        p = parent[p]
-
-@njit()
-def update_potentials(i, p, q, heads, potentials, costs, last, next):
-    """Update the potentials of the nodes in the subtree rooted at a node
-    q connected to its parent p by an edge i.
-    """
-    if q == heads[i]:
-        d = potentials[p] - costs[i] - potentials[q]
-    else:
-        d = potentials[p] + costs[i] - potentials[q]
-
-    tree = trace_subtree(q, last, next)
-    for q in tree:
-        potentials[q] += d
-
-@njit()
-def network_simplex(source_demands, sink_demands, network_costs):
-    '''
-    This is a port of the network simplex algorithm implented by Loïc Séguin-C
-    for the networkx package to allow acceleration via the numba package
-
-    Copyright (C) 2010 Loïc Séguin-C. <loicseguin@gmail.com>
-    All rights reserved.
-    BSD license.
-
-    References
-    ----------
-    .. [1] Z. Kiraly, P. Kovacs.
-           Efficient implementation of minimum-cost flow algorithms.
-           Acta Universitatis Sapientiae, Informatica 4(1):67--118. 2012.
-    .. [2] R. Barr, F. Glover, D. Klingman.
-           Enhancement of spanning tree labeling procedures for network
-           optimization.
-           INFOR 17(1):16--34. 1979.
-    '''
-    # Constant used throughout for conversions from floating point to integer
-    fp_multiplier = np.array([1000000], dtype=np.int64)
-
-    # Using numerical ordering is nice for indexing
-    sources = np.arange(source_demands.shape[0]).astype(np.int64)
-    sinks = np.arange(sink_demands.shape[0]).astype(np.int64) + source_demands.shape[0]
-
-    # Add one additional node for a dummy source and sink
-    nodes = np.arange(source_demands.shape[0] + sink_demands.shape[0]).astype(np.int64)
-
-    # Multiply by a large number and cast to int to remove floating points
-    source_d_fp = source_demands * fp_multiplier.astype(np.int64)
-    source_d_int = source_d_fp.astype(np.int64)
-    sink_d_fp = sink_demands * fp_multiplier.astype(np.int64)
-    sink_d_int = sink_d_fp.astype(np.int64)
-
-    # FP conversion error correction
-    source_sum = np.sum(source_d_int)
-    sink_sum = np.sum(sink_d_int)
-    if  source_sum < sink_sum:
-        source_ind = np.argmax(source_d_int)
-        source_d_int[source_ind] += sink_sum - source_sum
-
-    elif sink_sum < source_sum:
-        sink_ind = np.argmax(sink_d_int)
-        sink_d_int[sink_ind] += source_sum - sink_sum
-
-    # Create demands array
-    demands = np.concatenate((-source_d_int, sink_d_int)).astype(np.int64)
-
-    # Create fully connected arcs between all sources and sinks
-    conn_tails = np.array([i for i, x in enumerate(sources) for j, y in enumerate(sinks)], dtype=np.int64)
-    conn_heads = np.array([j + sources.shape[0] for i, x in enumerate(sources) for j, y in enumerate(sinks)], dtype=np.int64)
-
-    # Add arcs to and from the dummy node
-    dummy_tails = []
-    dummy_heads = []
-
-    for node, demand in np.ndenumerate(demands):
-        if demand > 0:
-            dummy_tails.append(node[0])
-            dummy_heads.append(-1)
-        else:
-            dummy_tails.append(-1)
-            dummy_heads.append(node[0])
-
-    # Concatenate these all together
-    tails = np.concatenate((conn_tails, np.array(dummy_heads).T)).astype(np.int64)
-    heads = np.concatenate((conn_heads, np.array(dummy_heads).T)).astype(np.int64)  # edge targets
-
-    # Create costs and capacities for the arcs between nodes
-    network_capac = np.array([np.array([source_demands[i], sink_demands[j]]).min() for i, x in np.ndenumerate(sources) for j, y in np.ndenumerate(sinks)], dtype=np.float64) * fp_multiplier
-
-    # TODO finish?
-    # If there is only one node on either side we can return capacity and costs
-    # if sources.shape[0] == 1 or sinks.shape[0] == 1:
-    #     tot_costs = np.array([cost * network_capac[i_ret] for i_ret, cost in np.ndenumerate(network_costs)], dtype=np.float64)
-    #     return np.float64(np.sum(tot_costs))
-
-    # inf_arr = (np.sum(network_capac.astype(np.int64)), np.sum(np.absolute(network_costs)), np.max(np.absolute(demands)))
-
-    # Set a suitably high integer for infinity
-    faux_inf = 3 * np.max(np.array((np.sum(network_capac.astype(np.int64)), np.sum(np.absolute(network_costs)), np.max(np.absolute(demands))), dtype=np.int64))
-
-    # Add the costs and capacities to the dummy nodes
-    costs = np.concatenate((network_costs, np.ones(nodes.shape[0]) * faux_inf)).astype(np.int64)
-    capac = np.concatenate((network_capac, np.ones(nodes.shape[0]) * fp_multiplier)).astype(np.int64)
-
-    # Construct the initial spanning tree.
-    e = conn_tails.shape[0]
-    n = nodes.shape[0]
-
-    # Initialise zero flow in the connected arcs, and full flow to the dummy
-    flows = np.concatenate((np.zeros(e), np.array([abs(d) for d in demands]))).astype(np.int64)
-
-    # General arrays for the spanning tree
-    potentials = np.array([faux_inf if d <= 0 else -faux_inf for d in demands]).T
-    parent = np.concatenate((np.ones(n) * -1, np.array([-2]))).astype(np.int64)
-    edge = np.arange(e, e+n).astype(np.int64)
-    size = np.concatenate((np.ones(n), np.array([n + 1]))).astype(np.int64)
-    next = np.concatenate((np.arange(1, n), np.array([-1, 0]))).astype(np.int64)
-    prev = np.arange(-1, n)          # previous nodes in depth-first thread
-    last = np.concatenate((np.arange(n), np.array([n - 1]))).astype(np.int64)     # last descendants in depth-first thread
-
-    ###########################################################################
-    # Main Pivot loop
-    ###########################################################################
-
-    f = 0
-
-    while True:
-        i, p, q, f = find_entering_edges(e, f, tails, heads, costs, potentials, flows)
-        if p == -1: # If no entering edges then the optimal score is found
-            break
-
-        cycle_nodes, cycle_edges = find_cycle(i, p, q, size, edge, parent)
-        j, s, t = find_leaving_edge(cycle_nodes, cycle_edges, capac, flows, tails, heads)
-        augment_flow(cycle_nodes, cycle_edges, residual_capacity(j, s, capac, flows, tails), tails, flows)
-
-        if i != j:  # Do nothing more if the entering edge is the same as the
-                    # the leaving edge.
-            if parent[t] != s:
-                # Ensure that s is the parent of t.
-                s, t = t, s
-
-            if np.where(cycle_edges == i)[0][0] > np.where(cycle_edges == j)[0][0]:
-                # Ensure that q is in the subtree rooted at t.
-                p, q = q, p
-
-            remove_edge(s, t, size, prev, last, next, parent, edge)
-            make_root(q, parent, size, last, prev, next, edge)
-            add_edge(i, p, q, next, prev, last, size, parent, edge)
-            update_potentials(i, p, q, heads, potentials, costs, last, next)
-
-    flow_cost = 0
-    final_flows = flows[:e].astype(np.float64)
-    edge_costs = costs[:e].astype(np.float64)
-
-    # dot product is returning wrong values for some reason...
-    for arc_ind, flow in np.ndenumerate(final_flows):
-        flow_cost += flow * edge_costs[arc_ind]
-
-    final = flow_cost / fp_multiplier
-    final = final / fp_multiplier
-
-    return final[0]
-
-
-
-if __name__ == "__main__":
-    main()
+'''
+The Element Movers Distance is an application of the Wasserstein metric between
+two compositional vectors
+
+Copyright (C) 2020 Cameron Hargreaves
+This file is part of The Element Movers Distance
+<https://github.com/lrcfmd/ElMD>
+
+The Element Movers Distance is free software: you can redistribute it and/or
+modify it under the terms of the GNU General Public License as published by
+the Free Software Foundation, either version 3 of the License, or
+(at your option) any later version.
+
+The Element Movers Distance is distributed in the hope that it will be useful,
+but WITHOUT ANY WARRANTY; without even the implied warranty of
+MERCHANTABILITY or FITNESS FOR A PARTICULAR PURPOSE.  See the
+GNU General Public License for more details.
+
+You should have received a copy of the GNU General Public License
+along with dogtag.  If not, see <http://www.gnu.org/licenses/>.
+
+__author__ = "Cameron Hargreaves"
+__copyright__ = "2019, Cameron Hargreaves"
+__credits__ = ["https://github.com/Zapaan", "Loïc Séguin-C. <loicseguin@gmail.com>", "https://github.com/Bowserinator/"]
+__license__ = "GPL"
+__version__ = "0.3.17"
+__maintainer__ = "Cameron Hargreaves"
+
+'''
+import json
+import re
+import os
+import pkg_resources
+
+from site import getsitepackages
+from collections import Counter
+from copy import deepcopy
+
+import numpy as np
+from scipy.spatial.distance import squareform
+from numba import njit
+
+def main():
+    # x = ElMD("LixMgxTi2-xAl4+x(PO4)3 hp")
+    x = ElMD("LixMgxTi2-xAl400+x(PO4)3 Lex hex", x=2)
+    print(x.feature_vector)
+    x = ElMD("CdAlxTe R")
+    print(x.feature_vector)
+    x = ElMD("CdAlxTe R", strict_parsing=True)
+    print(x.feature_vector)
+    print(x.elmd("LiCl"))
+    x = ElMD("Li7La3Hf2O12", metric="jarvis_sc")
+    y = ElMD("CsPbI3", metric="mod_petti")
+    z = ElMD("Zr3AlN", metric="atomic")
+
+    print(x.elmd(y))
+    print(y.elmd(x))
+    print(y.elmd(z))
+    print(x)
+    print(x.feature_vector)
+
+def EMD(comp1, comp2, lookup, table):
+    '''
+    A numba compiled EMD function to compare two sets of labels an associated
+    element feature matrix, and lookup table to map elements to indices, and
+    return the associated EMD.
+    '''
+    if type(comp1) is str:
+        source_demands = ElMD(comp1).ratio_vector
+    else:
+        source_demands = comp1
+
+    if type(comp2) is ElMD:
+        sink_demands = ElMD(comp2.formula, metric=comp1.metric).ratio_vector
+    elif type(comp2) is str:
+        sink_demands = ElMD(comp2, metric=comp1.metric).ratio_vector
+    else:
+        sink_demands = comp2
+
+    source_labels = np.array([table[lookup[i]] for i in np.where(source_demands > 0)[0]])
+    sink_labels = np.array([table[lookup[i]] for i in np.where(sink_demands > 0)[0]])
+
+    source_demands = source_demands[np.where(source_demands > 0)[0]]
+    sink_demands = sink_demands[np.where(sink_demands > 0)[0]]
+
+    network_costs = np.array([np.linalg.norm(x - y) * 1000000 for x in source_labels for y in sink_labels], dtype=np.int64)
+
+    return network_simplex(source_demands, sink_demands, network_costs)
+
+class ElMD():
+    ATOM_REGEX = '([A-Z][a-z]*)(\d*\.?\d*[-+]?x?)'
+    OPENERS = '({['
+    CLOSERS = ')}]'
+
+    # As the current optimization solver only takes in ints we must multiply
+    # all floats to capture the decimal places
+    FP_MULTIPLIER = 100000000
+
+    def __init__(self, formula="", metric="mod_petti", feature_pooling="agg", strict_parsing=False, x=1):
+        self.metric = metric
+        self.formula = formula.strip()
+        self.strict_parsing = strict_parsing
+        self.x = x
+
+        self.periodic_tab = self._get_periodic_tab()
+        self.lookup = self._gen_lookup()
+        self.petti_lookup = self._gen_petti_lookup()
+
+        self.composition = self._parse_formula(self.formula)
+        self.normed_composition = self._normalise_composition(self.composition)
+        self.ratio_vector = self._gen_ratio_vector()
+        self.petti_vector = self._gen_petti_vector()
+
+        self.feature_pooling = feature_pooling
+        self.feature_vector = self._gen_feature_vector()
+        self.pretty_formula = self._gen_pretty()
+
+    def elmd(self, comp2 = None, comp1 = None, verbose=False):
+        '''
+        Calculate the minimal cost flow between two weighted vectors using the
+        network simplex method. This is overloaded to accept a range of input
+        types.
+        '''
+        if np.any(comp1 == None):
+            comp1 = self.ratio_vector
+
+        if isinstance(comp1, str):
+            comp1 = ElMD(comp1, metric=self.metric).ratio_vector
+
+        if isinstance(comp1, ElMD):
+            comp1 = comp1.ratio_vector
+
+        if isinstance(comp2, str):
+            comp2 = ElMD(comp2, metric=self.metric).ratio_vector
+
+        if isinstance(comp2, ElMD):
+            comp2 = ElMD(comp2.formula, metric=self.metric).ratio_vector
+
+        return EMD(comp1, comp2, self.lookup, self.periodic_tab[self.metric])
+
+    def _gen_ratio_vector(self):
+        '''
+        Create a numpy array from a composition dictionary.
+        '''
+        comp = self.normed_composition
+
+        if isinstance(comp, str):
+            comp = self._parse_formula(comp)
+            comp = self._normalise_composition(comp)
+
+        comp_labels = []
+        comp_ratios = []
+
+        for k in sorted(comp.keys()):
+            comp_labels.append(self._get_position(k))
+            comp_ratios.append(comp[k])
+
+        indices = np.array(comp_labels, dtype=np.int64)
+        ratios = np.array(comp_ratios, dtype=np.float64)
+
+        numeric = np.zeros(shape=len(self.periodic_tab[self.metric]), dtype=np.float64)
+        numeric[indices] = ratios
+
+        return numeric
+
+    def _gen_petti_vector(self):
+        comp = self.normed_composition
+
+        if isinstance(comp, str):
+            comp = self._parse_formula(comp)
+            comp = self._normalise_composition(comp)
+
+        comp_labels = []
+        comp_ratios = []
+
+        for k in sorted(comp.keys()):
+            comp_labels.append(self.petti_lookup[k])
+            comp_ratios.append(comp[k])
+
+        indices = np.array(comp_labels, dtype=np.int64)
+        ratios = np.array(comp_ratios, dtype=np.float64)
+
+        numeric = np.zeros(shape=103, dtype=np.float64)
+        numeric[indices] = ratios
+
+        return numeric
+
+
+    def _gen_feature_vector(self):
+        """
+        Perform the dot product between the ratio vector and its elemental representation.
+        """
+        n = int(len(self.lookup) / 2)
+
+        # If we only have an integer representation, return the vector as is
+        if type(self.periodic_tab[self.metric]["H"]) is int:
+            return self.ratio_vector
+
+        m = len(self.periodic_tab[self.metric]["H"])
+        numeric = np.zeros(shape=(n, m), dtype=float)
+
+        els = list(self.periodic_tab[self.metric].keys())
+
+        for i, k in enumerate(self.normed_composition.keys()):
+            try:
+                numeric[self.lookup[k]] = self.periodic_tab[self.metric][k]
+            except:
+                print(f"Failed to process {self.formula} with {self.metric} due to unknown element {k}, discarding this element.")
+
+        element_features = np.nan_to_num(numeric)
+
+        weighted_vector = np.dot(self.ratio_vector, element_features)
+
+        if self.feature_pooling == "mean":
+            np.seterr(divide='ignore', invalid='ignore')
+            weighted_vector = weighted_vector / len(self.normed_composition)
+
+        return weighted_vector
+
+    def _gen_pretty(self):
+        '''
+        Return a normalized formula string from the vector format
+        '''
+        inds = np.where(self.petti_vector != 0.0)[0]
+        pretty_form = ""
+
+        for i, ind in enumerate(inds):
+            if self.petti_vector[ind] == 1:
+                pretty_form = pretty_form + f"{self.petti_lookup[ind]}"
+            else:
+                pretty_form = pretty_form + f"{self.petti_lookup[ind]}{self.petti_vector[ind]:.3f}".strip('0') + ' '
+
+        return pretty_form.strip()
+
+    def _get_periodic_tab(self):
+        """
+        Load periodic data from the python site_packages/ElMD folder
+        """
+        paths = getsitepackages()
+
+        for p in paths:
+            try:
+                if "ElMD" in os.listdir(p):
+                    python_package_path = p
+            except:
+                pass
+
+        with open(python_package_path + "/ElMD/ElementDict.json", 'r') as j:
+            ElementDict = json.loads(j.read())
+
+        return ElementDict
+
+    def _gen_lookup(self):
+        lookup = {}
+
+        for i, (k, v) in enumerate(self.periodic_tab[self.metric].items()):
+            lookup[k] = i
+            lookup[i] = k
+
+        return lookup
+
+    def _is_balanced(self, formula):
+        """Check if all sort of brackets come in pairs."""
+        # Very naive check, just here because you always need some input checking
+        c = Counter(formula)
+        return c['['] == c[']'] and c['{'] == c['}'] and c['('] == c[')']
+
+    def _dictify(self, tuples):
+        """Transform tuples of tuples to a dict of atoms."""
+        res = dict()
+
+        for atom, n in tuples:
+            if atom[-1].lower() == "x":
+                if self.strict_parsing:
+                    raise ValueError(f"The element {atom} in the composition {self.formula} is undefined. Set strict_parsing=False to read x=1.")
+                else:
+                    atom = atom[:-1]
+                    n = self.x
+
+            if not isinstance(n, (int, float)) and "x" in n and "-" in n:
+                n = float(str.split(n, "-")[0]) - self.x
+                if n < 0: n = 0
+
+            if not isinstance(n, (int, float)) and "x" in n and "+" in n:
+                n = float(str.split(n, "+")[0]) + self.x
+
+            try:
+                if atom in self.lookup:
+                    res[atom] += float(n or 1)
+                elif self.strict_parsing:
+                    raise ValueError(f"The element {atom} in the composition {self.formula} is not in the lookup dictionary for {self.metric}")
+
+            except KeyError:
+                res[atom] = float(n or 1)
+
+            except ValueError as e:
+                raise e
+
+        return res
+
+    def _fuse(self, mol1, mol2, w=1):
+        """ Fuse 2 dicts representing molecules. Return a new dict. """
+        return {atom: (mol1.get(atom, 0) + mol2.get(atom, 0)) * w for atom in set(mol1) | set(mol2)}
+
+    def _parse(self, formula):
+        """
+        Return the molecule dict and length of parsed part.
+        Recurse on opening brackets to parse the subpart and
+        return on closing ones because it is the end of said subpart.
+        """
+        q = []
+        mol = {}
+        i = 0
+
+        while i < len(formula):
+            # Using a classic loop allow for manipulating the cursor
+            token = formula[i]
+
+            if token in self.CLOSERS:
+                # Check for an index for this part
+                m = re.match('\d+\.*\d*|\.\d*', formula[i+1:])
+                if m:
+                    weight = float(m.group(0))
+                    i += len(m.group(0))
+                else:
+                    weight = 1
+
+                submol = self._dictify(re.findall(self.ATOM_REGEX, ''.join(q)))
+                return self._fuse(mol, submol, weight), i
+
+            elif token in self.OPENERS:
+                submol, l = self._parse(formula[i+1:])
+                mol = self._fuse(mol, submol)
+                # skip the already read submol
+                i += l + 1
+            else:
+                q.append(token)
+
+            i += 1
+
+        # Fuse in all that's left at base level
+        return self._fuse(mol, self._dictify(re.findall(self.ATOM_REGEX, ''.join(q)))), i
+
+    def _parse_formula(self, formula):
+        """Parse the formula and return a dict with occurences of each atom."""
+        if not self._is_balanced(formula):
+            raise ValueError("Your brackets not matching in pairs ![{]$[&?)]}!]")
+
+        return self._parse(formula)[0]
+
+    def _normalise_composition(self, input_comp):
+        """ Sum up the numbers in our counter to get total atom count """
+        composition = deepcopy(input_comp)
+        # check it has been processed
+        if isinstance(composition, str):
+            composition = self._parse_formula(composition)
+
+        atom_count =  sum(composition.values(), 0.0)
+
+        for atom in composition:
+            composition[atom] /= atom_count
+
+        return composition
+
+    def _get_atomic_num(self, element):
+        """ Return atomic number from element """
+        try:
+            np.array(self.periodic_tab[self.metric][element])
+        except Exception as e:
+            if self.strict_parsing:
+                raise Exception(f"Element, {element} not found in lookup dict {self.metric}, in composition {self.formula}")
+            else:
+                return 0
+
+    def _get_position(self, element):
+        """
+        Return either the x, y coordinate of an elements position, or the
+        x-coordinate on the Pettifor numbering system as a 2-dimensional
+        """
+        keys = list(self.periodic_tab[self.metric].keys())
+
+        try:
+            atomic_num = keys.index(element)
+            return atomic_num
+
+        except:
+            if self.strict_parsing:
+                raise KeyError(f"One of the elements in {self.composition} is not in the {self.metric} dictionary. Try a different representation or use silent=False")
+            else:
+                return -1
+
+    def _return_positions(self, composition):
+        """ Return a dictionary of associated positions for each element """
+        element_pos = {}
+
+        for element in composition:
+            element_pos[element] = self._get_position(element)
+
+        return element_pos
+
+    def __repr__(self):
+        return f"ElMD({self.pretty_formula})"
+
+    def __len__(self):
+        return len(self.normed_composition)
+
+    def __eq__(self, other):
+        return self.pretty_formula == other.pretty_formula
+
+    def __ne__(self, other):
+        return self.pretty_formula != other.pretty_formula
+
+    def __lt__(self, other):
+        return self.elmd("H") < other.elmd("H")
+
+    def __gt__(self, other):
+        return self.elmd("H") > other.elmd("H")
+
+    def _gen_petti_lookup(self):
+        return {"D": 102, "T": 102, "H": 102, 102: "H",
+                0: "He", "He": 0, 11: "Li", "Li": 11, 76: "Be",
+                "Be": 76, 85: "B", "B": 85, 86: "C", "C": 86,
+                87: "N", "N": 87, 96: "O", "O": 96, 101: "F",
+                "F": 101, 1: "Ne", "Ne": 1, 10: "Na", "Na": 10,
+                72: "Mg", "Mg": 72, 77: "Al", "Al": 77, 84: "Si",
+                "Si": 84, 88: "P", "P": 88, 95: "S", "S": 95,
+                100: "Cl", "Cl": 100, 2: "Ar", "Ar": 2, 9: "K",
+                "K": 9, 15: "Ca", "Ca": 15, 47: "Sc", "Sc": 47,
+                50: "Ti", "Ti": 50, 53: "V", "V": 53, 54: "Cr",
+                "Cr": 54, 71: "Mn", "Mn": 71, 70: "Fe", "Fe": 70,
+                69: "Co", "Co": 69, 68: "Ni", "Ni": 68, 67: "Cu",
+                "Cu": 67, 73: "Zn", "Zn": 73, 78: "Ga", "Ga": 78,
+                83: "Ge", "Ge": 83, 89: "As", "As": 89, 94: "Se",
+                "Se": 94, 99: "Br", "Br": 99, 3: "Kr", "Kr": 3,
+                8: "Rb", "Rb": 8, 14: "Sr", "Sr": 14, 20: "Y",
+                "Y": 20, 48: "Zr", "Zr": 48, 52: "Nb", "Nb": 52,
+                55: "Mo", "Mo": 55, 58: "Tc", "Tc": 58, 60: "Ru",
+                "Ru": 60, 62: "Rh", "Rh": 62, 64: "Pd", "Pd": 64,
+                66: "Ag", "Ag": 66, 74: "Cd", "Cd": 74, 79: "In",
+                "In": 79, 82: "Sn", "Sn": 82, 90: "Sb", "Sb": 90,
+                93: "Te", "Te": 93, 98: "I", "I": 98, 4: "Xe",
+                "Xe": 4, 7: "Cs", "Cs": 7, 13: "Ba", "Ba": 13,
+                31: "La", "La": 31, 30: "Ce", "Ce": 30, 29: "Pr",
+                "Pr": 29, 28: "Nd", "Nd": 28, 27: "Pm", "Pm": 27,
+                26: "Sm", "Sm": 26, 16: "Eu", "Eu": 16, 25: "Gd",
+                "Gd": 25, 24: "Tb", "Tb": 24, 23: "Dy", "Dy": 23,
+                22: "Ho", "Ho": 22, 21: "Er", "Er": 21, 19: "Tm",
+                "Tm": 19, 17: "Yb", "Yb": 17, 18: "Lu", "Lu": 18,
+                49: "Hf", "Hf": 49, 51: "Ta", "Ta": 51, 56: "W",
+                "W": 56, 57: "Re", "Re": 57, 59: "Os", "Os": 59,
+                61: "Ir", "Ir": 61, 63: "Pt", "Pt": 63, 65: "Au",
+                "Au": 65, 75: "Hg", "Hg": 75, 80: "Tl", "Tl": 80,
+                81: "Pb", "Pb": 81, 91: "Bi", "Bi": 91, 92: "Po",
+                "Po": 92, 97: "At", "At": 97, 5: "Rn", "Rn": 5,
+                6: "Fr", "Fr": 6, 12: "Ra", "Ra": 12, 32: "Ac",
+                "Ac": 32, 33: "Th", "Th": 33, 34: "Pa", "Pa": 34,
+                35: "U", "U": 35, 36: "Np", "Np": 36, 37: "Pu",
+                "Pu": 37, 38: "Am", "Am": 38, 39: "Cm", "Cm": 39,
+                40: "Bk", "Bk": 40, 41: "Cf", "Cf": 41, 42: "Es",
+                "Es": 42, 43: "Fm", "Fm": 43, 44: "Md", "Md": 44,
+                45: "No", "No": 45, 46: "Lr", "Lr": 46, "Rf": 0,
+                "Db": 0, "Sg": 0, "Bh": 0, "Hs": 0, "Mt": 0,
+                "Ds": 0, "Rg": 0, "Cn": 0, "Nh": 0, "Fl": 0,
+                "Mc": 0, "Lv": 0, "Ts": 0, "Og": 0, "Uue": 0}
+
+'''
+This is an implementation of the network simplex algorithm for computing the
+minimal flow atomic similarity distance between two compounds
+
+Copyright (C) 2019  Cameron Hargreaves
+ported from networkx to numba/numpy, Copyright (C) 2010 Loïc Séguin-C.
+All rights reserved.
+BSD license.
+'''
+
+@njit()
+def reduced_cost(i, costs, potentials, tails, heads, flows):
+    """Return the reduced cost of an edge i.
+    """
+    c = costs[i] - potentials[tails[i]] + potentials[heads[i]]
+
+    if flows[i] == 0:
+        return c
+    else:
+        return -c
+
+@njit()
+def find_entering_edges(e, f, tails, heads, costs, potentials, flows):
+    """Yield entering edges until none can be found.
+    """
+    # Entering edges are found by combining Dantzig's rule and Bland's
+    # rule. The edges are cyclically grouped into blocks of size B. Within
+    # each block, Dantzig's rule is applied to find an entering edge. The
+    # blocks to search is determined following Bland's rule.
+
+    B = np.int64(np.ceil(np.sqrt(e))) # block size
+
+    M = (e + B - 1) // B    # number of blocks needed to cover all edges
+    m = 0
+
+    while m < M:
+        # Determine the next block of edges.
+        l = f + B
+        if l <= e:
+            edge_inds = np.arange(f, l)
+        else:
+            l -= e
+            edge_inds = np.concatenate((np.arange(f, e), np.arange(l)))
+
+        f = l
+
+        # Find the first edge with the lowest reduced cost.
+        r_costs = np.empty(edge_inds.shape[0])
+
+        for y, z in np.ndenumerate(edge_inds):
+            r_costs[y] = reduced_cost(z, costs, potentials, tails, heads, flows)
+
+        # This takes the first occurrence which should stop cycling
+        h = np.argmin(r_costs)
+
+        i = edge_inds[h]
+        c = reduced_cost(i, costs, potentials, tails, heads, flows)
+
+        p = q = -1
+
+        if c >= 0:
+            m += 1
+
+        # Entering edge found.
+        else:
+            if flows[i] == 0:
+                p = tails[i]
+                q = heads[i]
+            else:
+                p = heads[i]
+                q = tails[i]
+
+            return i, p, q, f
+
+    # All edges have nonnegative reduced costs. The flow is optimal.
+    return -1, -1, -1, -1
+
+@njit()
+def find_apex(p, q, size, parent):
+    """Find the lowest common ancestor of nodes p and q in the spanning
+    tree.
+    """
+    size_p = size[p]
+    size_q = size[q]
+
+    while True:
+        while size_p < size_q:
+            p = parent[p]
+            size_p = size[p]
+        while size_p > size_q:
+            q = parent[q]
+            size_q = size[q]
+        if size_p == size_q:
+            if p != q:
+                p = parent[p]
+                size_p = size[p]
+                q = parent[q]
+                size_q = size[q]
+            else:
+                return p
+
+@njit()
+def trace_path(p, w, edge, parent):
+    """Return the nodes and edges on the path from node p to its ancestor
+    w.
+    """
+    cycle_nodes = [p]
+    cycle_edges = []
+
+    while p != w:
+        cycle_edges.append(edge[p])
+        p = parent[p]
+        cycle_nodes.append(p)
+
+    return cycle_nodes, cycle_edges
+
+@njit()
+def find_cycle(i, p, q, size, edge, parent):
+    """Return the nodes and edges on the cycle containing edge i == (p, q)
+    when the latter is added to the spanning tree.
+
+    The cycle is oriented in the direction from p to q.
+    """
+    w = find_apex(p, q, size, parent)
+    cycle_nodes, cycle_edges = trace_path(p, w, edge, parent)
+    cycle_nodes = np.array(cycle_nodes[::-1])
+    cycle_edges = np.array(cycle_edges[::-1])
+
+    if cycle_edges.shape[0] < 1:
+        cycle_edges = np.concatenate((cycle_edges, np.array([i])))
+
+    elif cycle_edges[0] != i:
+        cycle_edges = np.concatenate((cycle_edges, np.array([i])))
+
+    cycle_nodes_rev, cycle_edges_rev = trace_path(q, w, edge, parent)
+
+    cycle_nodes = np.concatenate((cycle_nodes, np.int64(cycle_nodes_rev[:-1])))
+    cycle_edges = np.concatenate((cycle_edges, np.int64(cycle_edges_rev)))
+
+    return cycle_nodes, cycle_edges
+
+@njit()
+def residual_capacity(i, p, capac, flows, tails):
+    """Return the residual capacity of an edge i in the direction away
+    from its endpoint p.
+    """
+    if tails[np.int64(i)] == np.int64(p):
+        return capac[np.int64(i)] - flows[np.int64(i)]
+
+    else:
+        return flows[np.int64(i)]
+
+@njit()
+def find_leaving_edge(cycle_nodes, cycle_edges, capac, flows, tails, heads):
+    """Return the leaving edge in a cycle represented by cycle_nodes and
+    cycle_edges.
+    """
+    cyc_edg_rev = np.flip(cycle_edges)
+    cyc_nod_rev = np.flip(cycle_nodes)
+
+    res_caps = []
+    i = 0
+    for edg in cyc_edg_rev:
+        res_caps.append(residual_capacity(edg, cyc_nod_rev[i], capac, flows, tails))
+        i += 1
+
+    res_caps = np.array(res_caps)
+
+    j = cyc_edg_rev[np.argmin(res_caps)]
+    s = cyc_nod_rev[np.argmin(res_caps)]
+
+    t = heads[np.int64(j)] if tails[np.int64(j)] == s else tails[np.int64(j)]
+    return j, s, t
+
+@njit()
+def augment_flow(cycle_nodes, cycle_edges, f, tails, flows):
+    """Augment f units of flow along a cycle representing Wn with cycle_edges.
+    """
+    for i, p in zip(cycle_edges, cycle_nodes):
+        if tails[int(i)] == np.int64(p):
+            flows[int(i)] += f
+        else:
+            flows[int(i)] -= f
+
+@njit()
+def trace_subtree(p, last, next):
+    """Yield the nodes in the subtree rooted at a node p.
+    """
+    tree = []
+    tree.append(p)
+
+    l = last[p]
+    while p != l:
+        p = next[p]
+        tree.append(p)
+
+    return np.array(tree, dtype=np.int64)
+
+@njit()
+def remove_edge(s, t, size, prev, last, next, parent, edge):
+    """Remove an edge (s, t) where parent[t] == s from the spanning tree.
+    """
+    size_t = size[t]
+    prev_t = prev[t]
+    last_t = last[t]
+    next_last_t = next[last_t]
+    # Remove (s, t).
+    parent[t] = -2
+    edge[t] = -2
+    # Remove the subtree rooted at t from the depth-first thread.
+    next[prev_t] = next_last_t
+    prev[next_last_t] = prev_t
+    next[last_t] = t
+    prev[t] = last_t
+
+    # Update the subtree sizes and last descendants of the (old) ancestors
+    # of t.
+    while s != np.int64(-2):
+        size[s] -= size_t
+        if last[s] == last_t:
+            last[s] = prev_t
+        s = parent[s]
+
+@njit()
+def make_root(q, parent, size, last, prev, next, edge):
+    """
+    Make a node q the root of its containing subtree.
+    """
+    ancestors = []
+    # -2 means node is checked
+    while q != np.int64(-2):
+        ancestors.append(q)
+        q = parent[q]
+    ancestors.reverse()
+
+    ancestors_min_last = ancestors[:-1]
+    next_ancs = ancestors[1:]
+
+    for p, q in zip(ancestors_min_last, next_ancs):
+        size_p = size[p]
+        last_p = last[p]
+        prev_q = prev[q]
+        last_q = last[q]
+        next_last_q = next[last_q]
+
+        # Make p a child of q.
+        parent[p] = q
+        parent[q] = -2
+        edge[p] = edge[q]
+        edge[q] = -2
+        size[p] = size_p - size[q]
+        size[q] = size_p
+
+        # Remove the subtree rooted at q from the depth-first thread.
+        next[prev_q] = next_last_q
+        prev[next_last_q] = prev_q
+        next[last_q] = q
+        prev[q] = last_q
+
+        if last_p == last_q:
+            last[p] = prev_q
+            last_p = prev_q
+
+        # Add the remaining parts of the subtree rooted at p as a subtree
+        # of q in the depth-first thread.
+        prev[p] = last_q
+        next[last_q] = p
+        next[last_p] = q
+        prev[q] = last_p
+        last[q] = last_p
+
+@njit()
+def add_edge(i, p, q, next, prev, last, size, parent, edge):
+    """Add an edge (p, q) to the spanning tree where q is the root of a
+    subtree.
+    """
+    last_p = last[p]
+    next_last_p = next[last_p]
+    size_q = size[q]
+    last_q = last[q]
+    # Make q a child of p.
+    parent[q] = p
+    edge[q] = i
+    # Insert the subtree rooted at q into the depth-first thread.
+    next[last_p] = q
+    prev[q] = last_p
+    prev[next_last_p] = last_q
+    next[last_q] = next_last_p
+
+    # Update the subtree sizes and last descendants of the (new) ancestors
+    # of q.
+    while p != np.int64(-2):
+        size[p] += size_q
+        if last[p] == last_p:
+            last[p] = last_q
+        p = parent[p]
+
+@njit()
+def update_potentials(i, p, q, heads, potentials, costs, last, next):
+    """Update the potentials of the nodes in the subtree rooted at a node
+    q connected to its parent p by an edge i.
+    """
+    if q == heads[i]:
+        d = potentials[p] - costs[i] - potentials[q]
+    else:
+        d = potentials[p] + costs[i] - potentials[q]
+
+    tree = trace_subtree(q, last, next)
+    for q in tree:
+        potentials[q] += d
+
+@njit()
+def network_simplex(source_demands, sink_demands, network_costs):
+    '''
+    This is a port of the network simplex algorithm implented by Loïc Séguin-C
+    for the networkx package to allow acceleration via the numba package
+
+    Copyright (C) 2010 Loïc Séguin-C. <loicseguin@gmail.com>
+    All rights reserved.
+    BSD license.
+
+    References
+    ----------
+    .. [1] Z. Kiraly, P. Kovacs.
+           Efficient implementation of minimum-cost flow algorithms.
+           Acta Universitatis Sapientiae, Informatica 4(1):67--118. 2012.
+    .. [2] R. Barr, F. Glover, D. Klingman.
+           Enhancement of spanning tree labeling procedures for network
+           optimization.
+           INFOR 17(1):16--34. 1979.
+    '''
+    # Constant used throughout for conversions from floating point to integer
+    fp_multiplier = np.array([1000000], dtype=np.int64)
+
+    # Using numerical ordering is nice for indexing
+    sources = np.arange(source_demands.shape[0]).astype(np.int64)
+    sinks = np.arange(sink_demands.shape[0]).astype(np.int64) + source_demands.shape[0]
+
+    # Add one additional node for a dummy source and sink
+    nodes = np.arange(source_demands.shape[0] + sink_demands.shape[0]).astype(np.int64)
+
+    # Multiply by a large number and cast to int to remove floating points
+    source_d_fp = source_demands * fp_multiplier.astype(np.int64)
+    source_d_int = source_d_fp.astype(np.int64)
+    sink_d_fp = sink_demands * fp_multiplier.astype(np.int64)
+    sink_d_int = sink_d_fp.astype(np.int64)
+
+    # FP conversion error correction
+    source_sum = np.sum(source_d_int)
+    sink_sum = np.sum(sink_d_int)
+    if  source_sum < sink_sum:
+        source_ind = np.argmax(source_d_int)
+        source_d_int[source_ind] += sink_sum - source_sum
+
+    elif sink_sum < source_sum:
+        sink_ind = np.argmax(sink_d_int)
+        sink_d_int[sink_ind] += source_sum - sink_sum
+
+    # Create demands array
+    demands = np.concatenate((-source_d_int, sink_d_int)).astype(np.int64)
+
+    # Create fully connected arcs between all sources and sinks
+    conn_tails = np.array([i for i, x in enumerate(sources) for j, y in enumerate(sinks)], dtype=np.int64)
+    conn_heads = np.array([j + sources.shape[0] for i, x in enumerate(sources) for j, y in enumerate(sinks)], dtype=np.int64)
+
+    # Add arcs to and from the dummy node
+    dummy_tails = []
+    dummy_heads = []
+
+    for node, demand in np.ndenumerate(demands):
+        if demand > 0:
+            dummy_tails.append(node[0])
+            dummy_heads.append(-1)
+        else:
+            dummy_tails.append(-1)
+            dummy_heads.append(node[0])
+
+    # Concatenate these all together
+    tails = np.concatenate((conn_tails, np.array(dummy_heads).T)).astype(np.int64)
+    heads = np.concatenate((conn_heads, np.array(dummy_heads).T)).astype(np.int64)  # edge targets
+
+    # Create costs and capacities for the arcs between nodes
+    network_capac = np.array([np.array([source_demands[i], sink_demands[j]]).min() for i, x in np.ndenumerate(sources) for j, y in np.ndenumerate(sinks)], dtype=np.float64) * fp_multiplier
+
+    # TODO finish?
+    # If there is only one node on either side we can return capacity and costs
+    # if sources.shape[0] == 1 or sinks.shape[0] == 1:
+    #     tot_costs = np.array([cost * network_capac[i_ret] for i_ret, cost in np.ndenumerate(network_costs)], dtype=np.float64)
+    #     return np.float64(np.sum(tot_costs))
+
+    # inf_arr = (np.sum(network_capac.astype(np.int64)), np.sum(np.absolute(network_costs)), np.max(np.absolute(demands)))
+
+    # Set a suitably high integer for infinity
+    faux_inf = 3 * np.max(np.array((np.sum(network_capac.astype(np.int64)), np.sum(np.absolute(network_costs)), np.max(np.absolute(demands))), dtype=np.int64))
+
+    # Add the costs and capacities to the dummy nodes
+    costs = np.concatenate((network_costs, np.ones(nodes.shape[0]) * faux_inf)).astype(np.int64)
+    capac = np.concatenate((network_capac, np.ones(nodes.shape[0]) * fp_multiplier)).astype(np.int64)
+
+    # Construct the initial spanning tree.
+    e = conn_tails.shape[0]
+    n = nodes.shape[0]
+
+    # Initialise zero flow in the connected arcs, and full flow to the dummy
+    flows = np.concatenate((np.zeros(e), np.array([abs(d) for d in demands]))).astype(np.int64)
+
+    # General arrays for the spanning tree
+    potentials = np.array([faux_inf if d <= 0 else -faux_inf for d in demands]).T
+    parent = np.concatenate((np.ones(n) * -1, np.array([-2]))).astype(np.int64)
+    edge = np.arange(e, e+n).astype(np.int64)
+    size = np.concatenate((np.ones(n), np.array([n + 1]))).astype(np.int64)
+    next = np.concatenate((np.arange(1, n), np.array([-1, 0]))).astype(np.int64)
+    prev = np.arange(-1, n)          # previous nodes in depth-first thread
+    last = np.concatenate((np.arange(n), np.array([n - 1]))).astype(np.int64)     # last descendants in depth-first thread
+
+    ###########################################################################
+    # Main Pivot loop
+    ###########################################################################
+
+    f = 0
+
+    while True:
+        i, p, q, f = find_entering_edges(e, f, tails, heads, costs, potentials, flows)
+        if p == -1: # If no entering edges then the optimal score is found
+            break
+
+        cycle_nodes, cycle_edges = find_cycle(i, p, q, size, edge, parent)
+        j, s, t = find_leaving_edge(cycle_nodes, cycle_edges, capac, flows, tails, heads)
+        augment_flow(cycle_nodes, cycle_edges, residual_capacity(j, s, capac, flows, tails), tails, flows)
+
+        if i != j:  # Do nothing more if the entering edge is the same as the
+                    # the leaving edge.
+            if parent[t] != s:
+                # Ensure that s is the parent of t.
+                s, t = t, s
+
+            if np.where(cycle_edges == i)[0][0] > np.where(cycle_edges == j)[0][0]:
+                # Ensure that q is in the subtree rooted at t.
+                p, q = q, p
+
+            remove_edge(s, t, size, prev, last, next, parent, edge)
+            make_root(q, parent, size, last, prev, next, edge)
+            add_edge(i, p, q, next, prev, last, size, parent, edge)
+            update_potentials(i, p, q, heads, potentials, costs, last, next)
+
+    flow_cost = 0
+    final_flows = flows[:e].astype(np.float64)
+    edge_costs = costs[:e].astype(np.float64)
+
+    # dot product is returning wrong values for some reason...
+    for arc_ind, flow in np.ndenumerate(final_flows):
+        flow_cost += flow * edge_costs[arc_ind]
+
+    final = flow_cost / fp_multiplier
+    final = final / fp_multiplier
+
+    return final[0]
+
+
+
+if __name__ == "__main__":
+    main()